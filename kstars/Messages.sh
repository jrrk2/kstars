#! /bin/sh
#
# (LW 18/04/2002) Stripped trailing slashes from comments, to keep make happy
# (JH 16/08/2002) Patch submitted by Stefan Asserhall to deal with diacritic characters properly
# (JH 16/08/2002) modified to sort strings alphabetically and filter through uniq.
# (HE 31/08/2002) treat cities, regions, countries separately

rm -f kstars_i18n.cpp
rm -f cities.tmp
rm -f regions.tmp
rm -f countries.tmp
echo "#if 0" >> kstars_i18n.cpp

# extract constellations
sed -e "s/\([0-9].*[a-z]\)//" < data/cnames.dat | sed 's/^[A-B] //' | \
   sed 's/\([A-Z].*\)/i18nc("Constellation name (optional)", "\1");/' | sed 's/\ "/"/g' >> "kstars_i18n.cpp"

# extract sky cultures
grep ^C data/cnames.dat | awk '{ print "i18nc( \"Sky Culture\", \"" $2 "\" );" }' >> "kstars_i18n.cpp"

# extract cities
awk 'BEGIN {FS=":"}; {print "\"" $2 ":" $3 ":" $1 "\""; }' < data/Cities.dat | \
   sed 's/ *:/:/g' | \
   sed 's/ *\"$/\");/g' | sed 's/^\" */i18nc(\"City in /' | sed 's/ *: */ /' | sed 's/ *: */\",\"/' | sed 's/i18nc(.*,"");//' >> "cities.tmp"
sort --unique cities.tmp >> kstars_i18n.cpp

# extract regions
awk 'BEGIN {FS=":"}; {print "\"" $3 ":" $2 "\""; }' < data/Cities.dat | \
   sed 's/ *\"$/\");/g' | sed 's/^\" */i18nc(\"Region\/state in /' | sed 's/ *: */\",\"/g' | sed 's/i18nc(.*,"");//' >> "regions.tmp";
sort --unique regions.tmp >> kstars_i18n.cpp

# extract countries
awk 'BEGIN {FS=":"}; {print "\"" $3 "\""; }' < data/Cities.dat | \
   sed 's/ *\"$/\");/g' | sed 's/^\" */i18nc(\"Country name\",\"/g' | sed 's/i18nc(.*,"");//' >> "countries.tmp"
sort --unique countries.tmp >> kstars_i18n.cpp

# extract image/info menu items
awk 'BEGIN {FS=":"}; (NF==4 && $3~"http") {gsub(/\"/, "\\\""); print "i18nc(\"Image/info menu item (should be translated)\",\"" $2 "\");"; }' < data/image_url.dat | sed 's/i18nc(.*,"");//' >> "image_url.tmp"
sort --unique image_url.tmp >> kstars_i18n.cpp
awk 'BEGIN {FS=":"}; (NF==4 && $3~"http") {gsub(/\"/, "\\\""); print "i18nc(\"Image/info menu item (should be translated)\",\"" $2 "\");"; }' < data/info_url.dat | sed 's/i18nc(.*,"");//' >> "info_url.tmp"
sort --unique info_url.tmp >> kstars_i18n.cpp

# star names : some might be different in other languages, or they might have to be adapted to non-Latin alphabets
# TODO: Move this thing to starnames.dat
cat data/stars.dat | gawk 'BEGIN { FS=", "; } ($1!~/\#/ && NF==3) { printf( "i18nc(\"star name\", \"%s\");\n", $3); }' >> kstars_i18n.cpp;

# extract deep-sky object names (sorry, I don't know perl-fu ;( ...using AWK )
cat data/ngcic.dat | grep -v '^#' | gawk '{ split(substr( $0, 77 ), name, " "); \
if ( name[1]!="" ) { \
printf( "%s", name[1] ); i=2; \
while( name[i]!="" ) { printf( " %s", name[i] ); i++; } \
printf( "\n" ); } }' | sort --unique | gawk '{ \
printf( "i18nc(\"object name (optional)\", \"%s\");\n", $0 ); }' >> kstars_i18n.cpp

# extract strings from file containing advanced URLs:
cat data/advinterface.dat | gawk '( match( $0, "KSLABEL" ) ) { \
name=substr($0,10); \
printf( "i18nc(\"Advanced URLs: description or category\", \"%s\")\n", name ); }' >> kstars_i18n.cpp

# finish file
echo "#endif" >> kstars_i18n.cpp
# cleanup temporary files
rm -f cities.tmp
rm -f regions.tmp
rm -f countries.tmp
rm -f image_url.tmp
rm -f info_url.tmp
rm -f tips.cpp

<<<<<<< HEAD
$EXTRACTRC `find . -name \*.rc -o -name \*.ui -o -name \*.kcfg` >> rc.cpp || exit 11
(cd data && $PREPARETIPS > ../tips.cpp)

$XGETTEXT `find . -name \*.cc -o -name \*.cpp -o -name \*.h -name \*.qml` -o $podir/kstars.pot

#$EXTRACTRC xplanet/*.ui *.ui printing/*.ui tools/*.ui tools/whatsinteresting/*.ui dialogs/*.ui fitsviewer/*.ui indi/*.ui options/*.ui oal/*.ui *.rc *.kcfg >> rc.cpp || exit 11

#$XGETTEXT *.cpp *.h printing/*.cpp tools/*.cpp tools/*.h tools/whatsinteresting/*.h tools/whatsinteresting/*.cpp tools/whatsinteresting/qml/*.qml  skycomponents/*.cpp widgets/*.cpp dialogs/*.cpp dialogs/*.h fitsviewer/*.cpp fitsviewer/*.h indi/*.cpp indi/*.h options/*.cpp options/*.h skyobjects/*.cpp skyobjects/*.h xplanet/*.cpp oal/*.h oal/*.cpp -o $podir/kstars.pot

=======
$EXTRACTRC `find . -name '*.ui' -o -name '*.rc' -o -name '*.kcfg' | sort` >> rc.cpp || exit 11
(cd data && $PREPARETIPS > ../tips.cpp)
$XGETTEXT `find . -name '*.cpp' -o -name '*.h' | sort` -o $podir/kstars.pot
>>>>>>> 36e2c349
rm -f tips.cpp
rm -f kstars_i18n.cpp
rm -f rc.cpp<|MERGE_RESOLUTION|>--- conflicted
+++ resolved
@@ -67,21 +67,14 @@
 rm -f info_url.tmp
 rm -f tips.cpp
 
-<<<<<<< HEAD
-$EXTRACTRC `find . -name \*.rc -o -name \*.ui -o -name \*.kcfg` >> rc.cpp || exit 11
-(cd data && $PREPARETIPS > ../tips.cpp)
+#$EXTRACTRC `find . -name \*.rc -o -name \*.ui -o -name \*.kcfg` >> rc.cpp || exit 11
+#(cd data && $PREPARETIPS > ../tips.cpp)
 
-$XGETTEXT `find . -name \*.cc -o -name \*.cpp -o -name \*.h -name \*.qml` -o $podir/kstars.pot
+#$XGETTEXT `find . -name \*.cc -o -name \*.cpp -o -name \*.h -name \*.qml` -o $podir/kstars.pot
 
-#$EXTRACTRC xplanet/*.ui *.ui printing/*.ui tools/*.ui tools/whatsinteresting/*.ui dialogs/*.ui fitsviewer/*.ui indi/*.ui options/*.ui oal/*.ui *.rc *.kcfg >> rc.cpp || exit 11
-
-#$XGETTEXT *.cpp *.h printing/*.cpp tools/*.cpp tools/*.h tools/whatsinteresting/*.h tools/whatsinteresting/*.cpp tools/whatsinteresting/qml/*.qml  skycomponents/*.cpp widgets/*.cpp dialogs/*.cpp dialogs/*.h fitsviewer/*.cpp fitsviewer/*.h indi/*.cpp indi/*.h options/*.cpp options/*.h skyobjects/*.cpp skyobjects/*.h xplanet/*.cpp oal/*.h oal/*.cpp -o $podir/kstars.pot
-
-=======
 $EXTRACTRC `find . -name '*.ui' -o -name '*.rc' -o -name '*.kcfg' | sort` >> rc.cpp || exit 11
 (cd data && $PREPARETIPS > ../tips.cpp)
-$XGETTEXT `find . -name '*.cpp' -o -name '*.h' | sort` -o $podir/kstars.pot
->>>>>>> 36e2c349
+$XGETTEXT `find . -name '*.cpp' -o -name '*.h' -name '*.qml' | sort` -o $podir/kstars.pot
 rm -f tips.cpp
 rm -f kstars_i18n.cpp
 rm -f rc.cpp