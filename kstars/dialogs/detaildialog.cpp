--- conflicted
+++ resolved
@@ -431,21 +431,11 @@
     }
 
     //Common to all types:
-<<<<<<< HEAD
-    if ( selectedObject->type() == SkyObject::CONSTELLATION )
-        Data->ObjectTypeInConstellation->setText(
-            KStarsData::Instance()->skyComposite()->constellationBoundary()->constellationName( selectedObject ) );
-    else
-        Data->ObjectTypeInConstellation->setText( 
-            i18nc("%1 type of sky object (planet, asteroid etc), %2 name of a constellation", "%1 in %2", objecttyp,
-                  KStarsData::Instance()->skyComposite()->constellationBoundary()->constellationName( selectedObject ) ) );
-=======
     QString cname = KStarsData::Instance()->skyComposite()->getConstellationBoundary()->constellationName(selectedObject);
     if (selectedObject->type() != SkyObject::CONSTELLATION) {
         cname = i18nc("%1 type of sky object (planet, asteroid etc), %2 name of a constellation", "%1 in %2", objecttyp, cname);
     }
     Data->ObjectTypeInConstellation->setText(cname);
->>>>>>> 6ebcabd1
 }
 
 void DetailDialog::createPositionTab( const KStarsDateTime &ut, GeoLocation *geo ) {
