/***************************************************************************
                 skymapdrawabstract.cpp  -  K Desktop Planetarium
                             -------------------
    begin                : Sun Mar 2 2003
    copyright            : (C) 2001 by Jason Harris
    email                : jharris@30doradus.org
 ***************************************************************************/

/***************************************************************************
 *                                                                         *
 *   This program is free software; you can redistribute it and/or modify  *
 *   it under the terms of the GNU General Public License as published by  *
 *   the Free Software Foundation; either version 2 of the License, or     *
 *   (at your option) any later version.                                   *
 *                                                                         *
 ***************************************************************************/

// This file implements the class SkyMapDrawAbstract, and is almost
// identical to the older skymapdraw.cpp file, written by Jason
// Harris. Essentially, skymapdraw.cpp was renamed and modified.
// -- asimha (2011)



#include <QPainter>
#include <QPixmap>

#include "skymapdrawabstract.h"
#include "skymap.h"
#include "Options.h"
#include "fov.h"
#include "kstars.h"
#include "kstarsdata.h"
#include "ksnumbers.h"
#include "ksutils.h"
#include "skyobjects/skyobject.h"
#include "skyobjects/deepskyobject.h"
#include "skyobjects/starobject.h"
#include "skyobjects/ksplanetbase.h"
#include "simclock.h"
#include "observinglist.h"
#include "skycomponents/constellationboundarylines.h"
#include "skycomponents/skylabeler.h"
#include "skycomponents/skymapcomposite.h"
#include "skyqpainter.h"
#include "projections/projector.h"
#include "projections/lambertprojector.h"

#include <config-kstars.h>

#ifdef HAVE_INDI
#include <basedevice.h>
#include "indi/indilistener.h"
#include "indi/driverinfo.h"
#include "indi/indistd.h"
#include "ekos/ekosmanager.h"
#include "ekos/align.h"
#endif

bool SkyMapDrawAbstract::m_DrawLock = false;

SkyMapDrawAbstract::SkyMapDrawAbstract( SkyMap *sm ) :
    m_KStarsData( KStarsData::Instance() ), m_SkyMap( sm ) {
    //m_fpstime.start();
    //m_framecount = 0;
}

void SkyMapDrawAbstract::drawOverlays( QPainter& p, bool drawFov ) {
    if( !KStars::Instance() )
        return;

    //draw labels
    SkyLabeler::Instance()->draw(p);

    if( drawFov ) {
        //draw FOV symbol
        foreach( FOV* fov, m_KStarsData->getVisibleFOVs() ) {
            fov->draw(p, Options::zoomFactor());
        }
    }

    drawSolverFOV(p);

    drawTelescopeSymbols( p );

    drawZoomBox( p );

    // FIXME: Maybe we should take care of this differently. Maybe
    // drawOverlays should remain in SkyMap, since it just calls
    // certain drawing functions which are implemented in
    // SkyMapDrawAbstract. Really, it doesn't draw anything on its
    // own.
    if ( m_SkyMap->rulerMode ) {
        m_SkyMap->updateAngleRuler();
        drawAngleRuler( p );
    }
}

void SkyMapDrawAbstract::drawAngleRuler( QPainter &p ) {
    //FIXME use sky painter.
    p.setPen( QPen( m_KStarsData->colorScheme()->colorNamed( "AngularRuler" ), 3.0, Qt::DotLine ) );
    p.drawLine(
               m_SkyMap->m_proj->toScreen( m_SkyMap->AngularRuler.point(0) ), // FIXME: More ugliness. m_proj should probably be a single-instance class, or we should have our own instance etc.
               m_SkyMap->m_proj->toScreen( m_SkyMap->AngularRuler.point(1) ) ); // FIXME: Again, AngularRuler should be something better -- maybe a class in itself. After all it's used for more than one thing after we integrate the StarHop feature.
}

void SkyMapDrawAbstract::drawZoomBox( QPainter &p ) {
    //draw the manual zoom-box, if it exists
    if ( m_SkyMap->ZoomRect.isValid() ) {
        p.setPen( QPen( Qt::white, 1.0, Qt::DotLine ) );
        p.drawRect( m_SkyMap->ZoomRect.x(), m_SkyMap->ZoomRect.y(), m_SkyMap->ZoomRect.width(), m_SkyMap->ZoomRect.height() );
    }
}

void SkyMapDrawAbstract::drawObjectLabels( QList<SkyObject*>& labelObjects ) {
    bool checkSlewing = ( m_SkyMap->slewing || ( m_SkyMap->clockSlewing && m_KStarsData->clock()->isActive() ) ) && Options::hideOnSlew();
    if ( checkSlewing && Options::hideLabels() ) return;

    SkyLabeler* skyLabeler = SkyLabeler::Instance();
    skyLabeler->resetFont();      // use the zoom dependent font

    skyLabeler->setPen( m_KStarsData->colorScheme()->colorNamed( "UserLabelColor" ) );

    bool drawPlanets    = Options::showSolarSystem() && !(checkSlewing && Options::hidePlanets());
    bool drawComets     = drawPlanets && Options::showComets();
    bool drawAsteroids  = drawPlanets && Options::showAsteroids();
    bool drawMessier    = Options::showDeepSky() && ( Options::showMessier() || Options::showMessierImages() ) && !(checkSlewing && Options::hideMessier() );
    bool drawNGC        = Options::showDeepSky() && Options::showNGC() && !(checkSlewing && Options::hideNGC() );
    bool drawIC         = Options::showDeepSky() && Options::showIC() && !(checkSlewing && Options::hideIC() );
    bool drawOther      = Options::showDeepSky() && Options::showOther() && !(checkSlewing && Options::hideOther() );
    bool drawStars      = Options::showStars();
    bool hideFaintStars = checkSlewing && Options::hideStars();

    //Attach a label to the centered object
    if ( m_SkyMap->focusObject() != NULL && Options::useAutoLabel() ) {
        QPointF o = m_SkyMap->m_proj->toScreen( m_SkyMap->focusObject() ); // FIXME: Same thing. m_proj should be accessible here.
        skyLabeler->drawNameLabel( m_SkyMap->focusObject(), o );
    }

    foreach ( SkyObject *obj, labelObjects ) {
        //Only draw an attached label if the object is being drawn to the map
        //reproducing logic from other draw funcs here...not an optimal solution
        if ( obj->type() == SkyObject::STAR || obj->type() == SkyObject::CATALOG_STAR || obj->type() == SkyObject::MULT_STAR ) {
            if ( ! drawStars ) continue;
            //            if ( obj->mag() > Options::magLimitDrawStar() ) continue;
            if ( hideFaintStars && obj->mag() > Options::magLimitHideStar() ) continue;
        }
        if ( obj->type() == SkyObject::PLANET ) {
            if ( ! drawPlanets ) continue;
            if ( obj->name() == "Sun" && ! Options::showSun() ) continue;
            if ( obj->name() == i18n( "Mercury" ) && ! Options::showMercury() ) continue;
            if ( obj->name() == i18n( "Venus" ) && ! Options::showVenus() ) continue;
            if ( obj->name() == "Moon" && ! Options::showMoon() ) continue;
            if ( obj->name() == i18n( "Mars" ) && ! Options::showMars() ) continue;
            if ( obj->name() == i18n( "Jupiter" ) && ! Options::showJupiter() ) continue;
            if ( obj->name() == i18n( "Saturn" ) && ! Options::showSaturn() ) continue;
            if ( obj->name() == i18n( "Uranus" ) && ! Options::showUranus() ) continue;
            if ( obj->name() == i18n( "Neptune" ) && ! Options::showNeptune() ) continue;
            //if ( obj->name() == i18n( "Pluto" ) && ! Options::showPluto() ) continue;
        }
        if ( (obj->type() >= SkyObject::OPEN_CLUSTER && obj->type() <= SkyObject::GALAXY) ||
             (obj->type() >= SkyObject::ASTERISM && obj->type() <= SkyObject::QUASAR) ||
             (obj->type() == SkyObject::RADIO_SOURCE))
        {
            if ( ((DeepSkyObject*)obj)->isCatalogM() && ! drawMessier ) continue;
            if ( ((DeepSkyObject*)obj)->isCatalogNGC() && ! drawNGC ) continue;
            if ( ((DeepSkyObject*)obj)->isCatalogIC() && ! drawIC ) continue;
            if ( ((DeepSkyObject*)obj)->isCatalogNone() && ! drawOther ) continue;
        }
        if ( obj->type() == SkyObject::COMET && ! drawComets ) continue;
        if ( obj->type() == SkyObject::ASTEROID && ! drawAsteroids ) continue;

        if ( ! m_SkyMap->m_proj->checkVisibility( obj ) ) continue; // FIXME: m_proj should be a member of this class.
        QPointF o = m_SkyMap->m_proj->toScreen( obj );
        if ( ! m_SkyMap->m_proj->onScreen(o) ) continue;

        skyLabeler->drawNameLabel( obj, o );
    }

    skyLabeler->useStdFont();   // use the StdFont for the guides.
}

void SkyMapDrawAbstract::drawSolverFOV(QPainter &psky)
{
    Q_UNUSED(psky);

    #ifdef HAVE_INDI

    Ekos::Align *align = KStars::Instance()->ekosManager()->alignModule();
    //if (align && align->isSolverComplete())
<<<<<<< HEAD
    if (align && align->getStatus() == Ekos::ALIGN_COMPLETE)
=======
    if (align && (align->getStatus() == Ekos::ALIGN_COMPLETE || align->getStatus() == Ekos::ALIGN_PROGRESS))
>>>>>>> e901f7d0
    {
        bool isVisible = false;
        FOV * fov = align->fov();
        if (fov == NULL)
            return;

        SkyPoint p = fov->center();
        if (std::isnan(p.ra().Degrees()))
            return;

        p.EquatorialToHorizontal(KStarsData::Instance()->lst(), KStarsData::Instance()->geo()->lat());
        QPointF point = SkyMap::Instance()->projector()->toScreen(&p, true, &isVisible);
        double northRotation = SkyMap::Instance()->projector()->findNorthPA(&p, point.x(), point.y());
        fov->setNorthPA(northRotation);
        fov->draw(psky,  Options::zoomFactor());
    }

    #endif
}

void SkyMapDrawAbstract::drawTelescopeSymbols(QPainter &psky)
{
    Q_UNUSED(psky);

#ifdef HAVE_INDI
    if (!Options::showTargetCrosshair())
        return;

    if (INDIListener::Instance()->size() == 0)
        return;
    SkyPoint indi_sp;

    psky.setPen( QPen( QColor( m_KStarsData->colorScheme()->colorNamed("TargetColor" ) ) ) );
    psky.setBrush( Qt::NoBrush );
    float pxperdegree = Options::zoomFactor()/57.3;

    foreach(ISD::GDInterface *gd, INDIListener::Instance()->getDevices())
    {
        if (gd->getType() != KSTARS_TELESCOPE)
            continue;



        INDI::BaseDevice *bd = gd->getBaseDevice();

        if (bd == NULL)
            continue;

        if (bd->isConnected() == false)
            continue;

        INumberVectorProperty *coordNP = bd->getNumber("EQUATORIAL_EOD_COORD");

        if (coordNP == NULL)
        {
            coordNP = bd->getNumber("HORIZONTAL_COORD");
            if (coordNP == NULL)
                continue;
            else
            {
                INumber *np = IUFindNumber(coordNP, "AZ");
                if (np == NULL)
                    continue;
                indi_sp.setAz(np->value);

                np = IUFindNumber(coordNP, "ALT");
                if (np == NULL)
                    continue;
                indi_sp.setAlt(np->value);
                indi_sp.HorizontalToEquatorial( m_KStarsData->lst(), m_KStarsData->geo()->lat() );
            }
        }
        else
        {
            INumber *np = IUFindNumber(coordNP, "RA");
            if (np == NULL)
                continue;
            indi_sp.setRA(np->value);

            np = IUFindNumber(coordNP, "DEC");
            if (np == NULL)
                continue;
            indi_sp.setDec(np->value);
        }

        if ( Options::useAltAz() )
            indi_sp.EquatorialToHorizontal( m_KStarsData->lst(), m_KStarsData->geo()->lat() );


        if (std::isnan(indi_sp.ra().Degrees()) || std::isnan(indi_sp.dec().Degrees()))
            continue;

        QPointF P = m_SkyMap->m_proj->toScreen( &indi_sp );
        if ( Options::useAntialias() )
        {
            float s1 = 0.5*pxperdegree;
            float s2 = pxperdegree;
            float s3 = 2.0*pxperdegree;

            float x0 = P.x();        float y0 = P.y();
            float x1 = x0 - 0.5*s1;  float y1 = y0 - 0.5*s1;
            float x2 = x0 - 0.5*s2;  float y2 = y0 - 0.5*s2;
            float x3 = x0 - 0.5*s3;  float y3 = y0 - 0.5*s3;

            //Draw radial lines
            psky.drawLine( QPointF(x1, y0), QPointF(x3, y0) );
            psky.drawLine( QPointF(x0+s2, y0), QPointF(x0+0.5*s1, y0) );
            psky.drawLine( QPointF(x0, y1), QPointF(x0, y3) );
            psky.drawLine( QPointF(x0, y0+0.5*s1), QPointF(x0, y0+s2) );
            //Draw circles at 0.5 & 1 degrees
            psky.drawEllipse( QRectF(x1, y1, s1, s1) );
            psky.drawEllipse( QRectF(x2, y2, s2, s2) );

            psky.drawText( QPointF(x0+s2+2., y0), bd->getDeviceName() );
        }
        else
        {
            int s1 = int( 0.5*pxperdegree );
            int s2 = int( pxperdegree );
            int s3 = int( 2.0*pxperdegree );

            int x0 = int(P.x());   int y0 = int(P.y());
            int x1 = x0 - s1/2;  int y1 = y0 - s1/2;
            int x2 = x0 - s2/2;  int y2 = y0 - s2/2;
            int x3 = x0 - s3/2;  int y3 = y0 - s3/2;

            //Draw radial lines
            psky.drawLine( QPoint(x1, y0),      QPoint(x3, y0) );
            psky.drawLine( QPoint(x0+s2, y0),   QPoint(x0+s1/2, y0) );
            psky.drawLine( QPoint(x0, y1),      QPoint(x0, y3) );
            psky.drawLine( QPoint(x0, y0+s1/2), QPoint(x0, y0+s2) );
            //Draw circles at 0.5 & 1 degrees
            psky.drawEllipse( QRect(x1, y1, s1, s1) );
            psky.drawEllipse( QRect(x2, y2, s2, s2) );

            psky.drawText( QPoint(x0+s2+2, y0), bd->getDeviceName() );

        }

    }
#endif
}



void SkyMapDrawAbstract::exportSkyImage( QPaintDevice *pd, bool scale ) {
    SkyQPainter p( m_SkyMap, pd );
    p.begin();
    p.setRenderHint(QPainter::SmoothPixmapTransform, true);

    exportSkyImage(&p, scale);

    p.end();
}

void SkyMapDrawAbstract::exportSkyImage(SkyQPainter *painter, bool scale)
{
    bool vectorStarState;
    vectorStarState = painter->getVectorStars();
    painter->setVectorStars( true ); // Since we are exporting an image, we may use vector stars without worrying about time
    painter->setRenderHint(QPainter::Antialiasing, Options::useAntialias());

    if(scale) {
        //scale sky image to fit paint device
        qDebug() << "Scaling true while exporting Sky Image";
        double xscale = double(painter->device()->width()) / double(m_SkyMap->width());
        double yscale = double(painter->device()->height()) / double(m_SkyMap->height());
        double scale = qMin(xscale, yscale);
        qDebug() << "xscale: " << xscale << "yscale: " << yscale << "chosen scale: " << scale;
        painter->scale(scale, scale);
    }

    painter->drawSkyBackground();
    m_KStarsData->skyComposite()->draw(painter);
    drawOverlays(*painter);
    painter->setVectorStars( vectorStarState ); // Restore the state of the painter
}

/* JM 2016-05-03: Not needed since we're not using OpenGL for now
 * void SkyMapDrawAbstract::calculateFPS()
{
    if(m_framecount == 25) {
        //float sec = m_fpstime.elapsed()/1000.;
        // qDebug() << "FPS " << m_framecount/sec;
        m_framecount = 0;
        m_fpstime.restart();
    }
    ++m_framecount;
}*/

void SkyMapDrawAbstract::setDrawLock( bool state ) {
    m_DrawLock = state;
}<|MERGE_RESOLUTION|>--- conflicted
+++ resolved
@@ -188,11 +188,7 @@
 
     Ekos::Align *align = KStars::Instance()->ekosManager()->alignModule();
     //if (align && align->isSolverComplete())
-<<<<<<< HEAD
-    if (align && align->getStatus() == Ekos::ALIGN_COMPLETE)
-=======
     if (align && (align->getStatus() == Ekos::ALIGN_COMPLETE || align->getStatus() == Ekos::ALIGN_PROGRESS))
->>>>>>> e901f7d0
     {
         bool isVisible = false;
         FOV * fov = align->fov();
