/***************************************************************************
                          FITSImage.cpp  -  FITS Image
                             -------------------
    begin                : Thu Jan 22 2004
    copyright            : (C) 2004 by Jasem Mutlaq
    email                : mutlaqja@ikarustech.com
 ***************************************************************************/

/***************************************************************************
 *                                                                         *
 *   This program is free software; you can redistribute it and/or modify  *
 *   it under the terms of the GNU General Public License as published by  *
 *   the Free Software Foundation; either version 2 of the License, or     *
 *   (at your option) any later version.                                   *
 *                                                                         *
 *   Some code fragments were adapted from Peter Kirchgessner's FITS plugin*
 *   See http://members.aol.com/pkirchg for more details.                  *
 ***************************************************************************/

#include "fitsdata.h"
#include "fitsbahtinovdetector.h"
#include "fitsthresholddetector.h"
#include "fitsgradientdetector.h"
#include "fitscentroiddetector.h"
#include "fitssepdetector.h"

#include "fpack.h"

#include "kstarsdata.h"
#include "ksutils.h"
#include "kspaths.h"
#include "Options.h"
#include "skymapcomposite.h"
#include "auxiliary/ksnotification.h"

#include <KFormat>
#include <QApplication>
#include <QImage>
#include <QtConcurrent>
#include <QImageReader>

#if !defined(KSTARS_LITE) && defined(HAVE_WCSLIB)
#include <wcshdr.h>
#include <wcsfix.h>
#endif

#ifndef KSTARS_LITE
#include "fitshistogram.h"
#endif

#include <cfloat>
#include <cmath>

#include <fits_debug.h>

#define ZOOM_DEFAULT   100.0
#define ZOOM_MIN       10
#define ZOOM_MAX       400
#define ZOOM_LOW_INCR  10
#define ZOOM_HIGH_INCR 50

const QString FITSData::m_TemporaryPath = QStandardPaths::writableLocation(QStandardPaths::TempLocation);



FITSData::FITSData(FITSMode fitsMode): m_Mode(fitsMode)
{
    qRegisterMetaType<FITSMode>("FITSMode");

    debayerParams.method  = DC1394_BAYER_METHOD_NEAREST;
    debayerParams.filter  = DC1394_COLOR_FILTER_RGGB;
    debayerParams.offsetX = debayerParams.offsetY = 0;
}

FITSData::FITSData(const FITSData * other)
{
    qRegisterMetaType<FITSMode>("FITSMode");

    debayerParams.method  = DC1394_BAYER_METHOD_NEAREST;
    debayerParams.filter  = DC1394_COLOR_FILTER_RGGB;
    debayerParams.offsetX = debayerParams.offsetY = 0;

    this->m_Mode = other->m_Mode;
    this->m_Channels = other->m_Channels;
    memcpy(&stats, &(other->stats), sizeof(stats));
    m_ImageBuffer = new uint8_t[stats.samples_per_channel * m_Channels * stats.bytesPerPixel];
    memcpy(m_ImageBuffer, other->m_ImageBuffer, stats.samples_per_channel * m_Channels * stats.bytesPerPixel);
}

FITSData::~FITSData()
{
    int status = 0;

    clearImageBuffers();

#ifdef HAVE_WCSLIB
    if (m_wcs != nullptr)
        wcsvfree(&m_nwcs, &m_wcs);
#endif

    if (starCenters.count() > 0)
        qDeleteAll(starCenters);

    delete[] wcs_coord;

    if (objList.count() > 0)
        qDeleteAll(objList);

    if (fptr != nullptr)
    {
        fits_flush_file(fptr, &status);
        fits_close_file(fptr, &status);
        fptr = nullptr;

        if (m_isTemporary && autoRemoveTemporaryFITS)
            QFile::remove(m_Filename);
    }

    qDeleteAll(records);
}

void FITSData::loadCommon(const QString &inFilename)
{
    int status = 0;
    qDeleteAll(starCenters);
    starCenters.clear();

    if (fptr != nullptr)
    {
        fits_flush_file(fptr, &status);
        fits_close_file(fptr, &status);
        fptr = nullptr;

        // If current file is temporary AND
        // Auto Remove Temporary File is Set AND
        // New filename is different from existing filename
        // THen remove it. We have to check for name since we cannot delete
        // the same filename and try to open it below!
        if (m_isTemporary && autoRemoveTemporaryFITS && inFilename != m_Filename)
            QFile::remove(m_Filename);
    }

    m_Filename = inFilename;
}

bool FITSData::loadFITSFromMemory(const QString &inFilename, void *fits_buffer,
                                  size_t fits_buffer_size, bool silent)
{
    loadCommon(inFilename);
    qCDebug(KSTARS_FITS) << "Reading FITS file buffer (" << KFormat().formatByteSize(fits_buffer_size) << ")";
    return privateLoad(fits_buffer, fits_buffer_size, silent);
}

QFuture<bool> FITSData::loadFITS(const QString &inFilename, bool silent)
{
    loadCommon(inFilename);
    qCInfo(KSTARS_FITS) << "Loading FITS file " << m_Filename;
    QFuture<bool> result = QtConcurrent::run(
                               this, &FITSData::privateLoad, nullptr, 0, silent);

    return result;
}

namespace
{
// Common code for reporting fits read errors. Always returns false.
bool fitsOpenError(int status, const QString &message, bool silent)
{
    char error_status[512];
    fits_report_error(stderr, status);
    fits_get_errstatus(status, error_status);
    QString errMessage = message;
    errMessage.append(i18n(" Error: %1", QString::fromUtf8(error_status)));
    if (!silent)
        KSNotification::error(errMessage, i18n("FITS Open"));
    qCCritical(KSTARS_FITS) << errMessage;
    return false;
}
}

bool FITSData::privateLoad(void *fits_buffer, size_t fits_buffer_size, bool silent)
{
    int status = 0, anynull = 0;
    long naxes[3];
    QString errMessage;

    m_isTemporary = m_Filename.startsWith(m_TemporaryPath);

    if (fits_buffer == nullptr && m_Filename.endsWith(".fz"))
    {
        // Store so we don't lose.
        m_compressedFilename = m_Filename;

        QString uncompressedFile = QDir::tempPath() + QString("/%1").arg(QUuid::createUuid().toString().remove(
                                       QRegularExpression("[-{}]")));
        fpstate	fpvar;
        fp_init (&fpvar);
        if (fp_unpack(m_Filename.toLatin1().data(), uncompressedFile.toLatin1().data(), fpvar) < 0)
        {
            errMessage = i18n("Failed to unpack compressed fits");
            if (!silent)
                KSNotification::error(errMessage, i18n("FITS Open"));
            qCCritical(KSTARS_FITS) << errMessage;
            return false;
        }

        // Remove compressed .fz if it was temporary
        if (m_isTemporary && autoRemoveTemporaryFITS)
            QFile::remove(m_Filename);

        m_Filename = uncompressedFile;
        m_isTemporary = true;
        m_isCompressed = true;
    }

    if (fits_buffer == nullptr)
    {
        // Use open diskfile as it does not use extended file names which has problems opening
        // files with [ ] or ( ) in their names.
        if (fits_open_diskfile(&fptr, m_Filename.toLatin1(), READONLY, &status))
            return fitsOpenError(status, i18n("Error opening fits file %1", m_Filename), silent);
        else
            stats.size = QFile(m_Filename).size();
    }
    else
    {
        // Read the FITS file from a memory buffer.
        void *temp_buffer = fits_buffer;
        size_t temp_size = fits_buffer_size;
        if (fits_open_memfile(&fptr, m_Filename.toLatin1().data(), READONLY,
                              &temp_buffer, &temp_size, 0, nullptr, &status))
            return fitsOpenError(status, i18n("Error reading fits buffer."), silent);
        else
            stats.size = fits_buffer_size;
    }

    if (fits_movabs_hdu(fptr, 1, IMAGE_HDU, &status))
        return fitsOpenError(status, i18n("Could not locate image HDU."), silent);

    int fitsBitPix = 0;
    if (fits_get_img_param(fptr, 3, &fitsBitPix, &(stats.ndim), naxes, &status))
        return fitsOpenError(status, i18n("FITS file open error (fits_get_img_param)."), silent);

    if (stats.ndim < 2)
    {
        errMessage = i18n("1D FITS images are not supported in KStars.");
        if (!silent)
            KSNotification::error(errMessage, i18n("FITS Open"));
        qCCritical(KSTARS_FITS) << errMessage;
        return false;
    }

    switch (fitsBitPix)
    {
        case BYTE_IMG:
            stats.dataType      = TBYTE;
            stats.bytesPerPixel = sizeof(uint8_t);
            break;
        case SHORT_IMG:
            // Read SHORT image as USHORT
            stats.dataType      = TUSHORT;
            stats.bytesPerPixel = sizeof(int16_t);
            break;
        case USHORT_IMG:
            stats.dataType      = TUSHORT;
            stats.bytesPerPixel = sizeof(uint16_t);
            break;
        case LONG_IMG:
            // Read LONG image as ULONG
            stats.dataType      = TULONG;
            stats.bytesPerPixel = sizeof(int32_t);
            break;
        case ULONG_IMG:
            stats.dataType      = TULONG;
            stats.bytesPerPixel = sizeof(uint32_t);
            break;
        case FLOAT_IMG:
            stats.dataType      = TFLOAT;
            stats.bytesPerPixel = sizeof(float);
            break;
        case LONGLONG_IMG:
            stats.dataType      = TLONGLONG;
            stats.bytesPerPixel = sizeof(int64_t);
            break;
        case DOUBLE_IMG:
            stats.dataType      = TDOUBLE;
            stats.bytesPerPixel = sizeof(double);
            break;
        default:
            errMessage = i18n("Bit depth %1 is not supported.", fitsBitPix);
            if (!silent)
                KSNotification::error(errMessage, i18n("FITS Open"));
            qCCritical(KSTARS_FITS) << errMessage;
            return false;
    }

    if (stats.ndim < 3)
        naxes[2] = 1;

    if (naxes[0] == 0 || naxes[1] == 0)
    {
        errMessage = i18n("Image has invalid dimensions %1x%2", naxes[0], naxes[1]);
        if (!silent)
            KSNotification::error(errMessage, i18n("FITS Open"));
        qCCritical(KSTARS_FITS) << errMessage;
        return false;
    }

    stats.width               = naxes[0];
    stats.height              = naxes[1];
    stats.samples_per_channel = stats.width * stats.height;

    clearImageBuffers();

    m_Channels = naxes[2];

    // Channels always set to #1 if we are not required to process 3D Cubes
    // Or if mode is not FITS_NORMAL (guide, focus..etc)
    if (m_Mode != FITS_NORMAL || !Options::auto3DCube())
        m_Channels = 1;

    m_ImageBufferSize = stats.samples_per_channel * m_Channels * stats.bytesPerPixel;
    m_ImageBuffer = new uint8_t[m_ImageBufferSize];
    if (m_ImageBuffer == nullptr)
    {
        qCWarning(KSTARS_FITS) << "FITSData: Not enough memory for image_buffer channel. Requested: "
                               << m_ImageBufferSize << " bytes.";
        clearImageBuffers();
        return false;
    }

    rotCounter     = 0;
    flipHCounter   = 0;
    flipVCounter   = 0;
    long nelements = stats.samples_per_channel * m_Channels;

    if (fits_read_img(fptr, stats.dataType, 1, nelements, nullptr, m_ImageBuffer, &anynull, &status))
        return fitsOpenError(status, i18n("Error reading image."), silent);

    parseHeader();

    // Get UTC date time
    QVariant value;
    if (getRecordValue("DATE-OBS", value) && value.isValid())
        m_DateTime = KStarsDateTime(value.toDateTime());

    if (Options::autoDebayer() && checkDebayer())
    {
        //m_BayerBuffer = m_ImageBuffer;
        if (debayer())
            calculateStats();
    }
    else
        calculateStats();

    WCSLoaded = false;

    if (m_Mode == FITS_NORMAL || m_Mode == FITS_ALIGN)
        checkForWCS();

    starsSearched = false;

    return true;
}

int FITSData::saveFITS(const QString &newFilename)
{
    if (newFilename == m_Filename)
        return 0;

    if (m_isCompressed)
    {
        KSNotification::error(i18n("Saving compressed files is not supported."));
        return -1;
    }

    int status = 0, exttype = 0;
    long nelements;
    fitsfile * new_fptr;

    if (HasDebayer)
    {
        fits_flush_file(fptr, &status);
        /* close current file */
        if (fits_close_file(fptr, &status))
        {
            fits_report_error(stderr, status);
            return status;
        }

        // Skip "!" in the beginning of the new file name
        QString finalFileName(newFilename);

        finalFileName.remove('!');

        // Remove first otherwise copy will fail below if file exists
        QFile::remove(finalFileName);

        if (!QFile::copy(m_Filename, finalFileName))
        {
            qCCritical(KSTARS_FITS()) << "FITS: Failed to copy " << m_Filename << " to " << finalFileName;
            fptr = nullptr;
            return -1;
        }

        if (m_isTemporary && autoRemoveTemporaryFITS)
        {
            QFile::remove(m_Filename);
            m_isTemporary = false;
        }

        m_Filename = finalFileName;

        // Use open diskfile as it does not use extended file names which has problems opening
        // files with [ ] or ( ) in their names.
        fits_open_diskfile(&fptr, m_Filename.toLatin1(), READONLY, &status);
        fits_movabs_hdu(fptr, 1, IMAGE_HDU, &status);

        return 0;
    }

    nelements = stats.samples_per_channel * m_Channels;

    /* Create a new File, overwriting existing*/
    if (fits_create_file(&new_fptr, newFilename.toLatin1(), &status))
    {
        fits_report_error(stderr, status);
        return status;
    }

    //    if (fits_movabs_hdu(fptr, 1, &exttype, &status))
    //    {
    //        fits_report_error(stderr, status);
    //        return status;
    //    }

    if (fits_copy_header(fptr, new_fptr, &status))
    {
        fits_report_error(stderr, status);
        return status;
    }

    fits_flush_file(fptr, &status);
    /* close current file */
    if (fits_close_file(fptr, &status))
    {
        fits_report_error(stderr, status);
        return status;
    }

    status = 0;

    fptr = new_fptr;

    if (fits_movabs_hdu(fptr, 1, &exttype, &status))
    {
        fits_report_error(stderr, status);
        return status;
    }

    /* Write Data */
    if (fits_write_img(fptr, stats.dataType, 1, nelements, m_ImageBuffer, &status))
    {
        fits_report_error(stderr, status);
        return status;
    }

    /* Write keywords */

    // Minimum
    if (fits_update_key(fptr, TDOUBLE, "DATAMIN", &(stats.min), "Minimum value", &status))
    {
        fits_report_error(stderr, status);
        return status;
    }

    // Maximum
    if (fits_update_key(fptr, TDOUBLE, "DATAMAX", &(stats.max), "Maximum value", &status))
    {
        fits_report_error(stderr, status);
        return status;
    }

    // NAXIS1
    if (fits_update_key(fptr, TUSHORT, "NAXIS1", &(stats.width), "length of data axis 1", &status))
    {
        fits_report_error(stderr, status);
        return status;
    }

    // NAXIS2
    if (fits_update_key(fptr, TUSHORT, "NAXIS2", &(stats.height), "length of data axis 2", &status))
    {
        fits_report_error(stderr, status);
        return status;
    }

    // ISO Date
    if (fits_write_date(fptr, &status))
    {
        fits_report_error(stderr, status);
        return status;
    }

    QString history =
        QString("Modified by KStars on %1").arg(QDateTime::currentDateTime().toString("yyyy-MM-ddThh:mm:ss"));
    // History
    if (fits_write_history(fptr, history.toLatin1(), &status))
    {
        fits_report_error(stderr, status);
        return status;
    }

    int rot = 0, mirror = 0;
    if (rotCounter > 0)
    {
        rot = (90 * rotCounter) % 360;
        if (rot < 0)
            rot += 360;
    }
    if (flipHCounter % 2 != 0 || flipVCounter % 2 != 0)
        mirror = 1;

    if ((rot != 0) || (mirror != 0))
        rotWCSFITS(rot, mirror);

    rotCounter = flipHCounter = flipVCounter = 0;

    if (m_isTemporary && autoRemoveTemporaryFITS)
    {
        QFile::remove(m_Filename);
        m_isTemporary = false;
    }

    m_Filename = newFilename;

    fits_flush_file(fptr, &status);

    qCInfo(KSTARS_FITS) << "Saved FITS file:" << m_Filename;

    return status;
}

void FITSData::clearImageBuffers()
{
    delete[] m_ImageBuffer;
    m_ImageBuffer = nullptr;
    //m_BayerBuffer = nullptr;
}

void FITSData::calculateStats(bool refresh)
{
    // Calculate min max
    calculateMinMax(refresh);

    // Get standard deviation and mean in one run
    switch (stats.dataType)
    {
        case TBYTE:
            runningAverageStdDev<uint8_t>();
            break;

        case TSHORT:
            runningAverageStdDev<int16_t>();
            break;

        case TUSHORT:
            runningAverageStdDev<uint16_t>();
            break;

        case TLONG:
            runningAverageStdDev<int32_t>();
            break;

        case TULONG:
            runningAverageStdDev<uint32_t>();
            break;

        case TFLOAT:
            runningAverageStdDev<float>();
            break;

        case TLONGLONG:
            runningAverageStdDev<int64_t>();
            break;

        case TDOUBLE:
            runningAverageStdDev<double>();
            break;

        default:
            return;
    }

    // FIXME That's not really SNR, must implement a proper solution for this value
    stats.SNR = stats.mean[0] / stats.stddev[0];
}

int FITSData::calculateMinMax(bool refresh)
{
    int status, nfound = 0;

    status = 0;

    if ((fptr != nullptr) && !refresh)
    {
        if (fits_read_key_dbl(fptr, "DATAMIN", &(stats.min[0]), nullptr, &status) == 0)
            nfound++;

        if (fits_read_key_dbl(fptr, "DATAMAX", &(stats.max[0]), nullptr, &status) == 0)
            nfound++;

        // If we found both keywords, no need to calculate them, unless they are both zeros
        if (nfound == 2 && !(stats.min[0] == 0 && stats.max[0] == 0))
            return 0;
    }

    stats.min[0] = 1.0E30;
    stats.max[0] = -1.0E30;

    stats.min[1] = 1.0E30;
    stats.max[1] = -1.0E30;

    stats.min[2] = 1.0E30;
    stats.max[2] = -1.0E30;

    switch (stats.dataType)
    {
        case TBYTE:
            calculateMinMax<uint8_t>();
            break;

        case TSHORT:
            calculateMinMax<int16_t>();
            break;

        case TUSHORT:
            calculateMinMax<uint16_t>();
            break;

        case TLONG:
            calculateMinMax<int32_t>();
            break;

        case TULONG:
            calculateMinMax<uint32_t>();
            break;

        case TFLOAT:
            calculateMinMax<float>();
            break;

        case TLONGLONG:
            calculateMinMax<int64_t>();
            break;

        case TDOUBLE:
            calculateMinMax<double>();
            break;

        default:
            break;
    }

    //qDebug() << "DATAMIN: " << stats.min << " - DATAMAX: " << stats.max;
    return 0;
}

template <typename T>
QPair<T, T> FITSData::getParitionMinMax(uint32_t start, uint32_t stride)
{
    auto * buffer = reinterpret_cast<T *>(m_ImageBuffer);
    T min = std::numeric_limits<T>::max();
    T max = std::numeric_limits<T>::min();

    uint32_t end = start + stride;

    for (uint32_t i = start; i < end; i++)
    {
        if (buffer[i] < min)
            min = buffer[i];
        else if (buffer[i] > max)
            max = buffer[i];
    }

    return qMakePair(min, max);
}

template <typename T>
void FITSData::calculateMinMax()
{
    T min = std::numeric_limits<T>::max();
    T max = std::numeric_limits<T>::min();

    // Create N threads
    const uint8_t nThreads = 16;

    for (int n = 0; n < m_Channels; n++)
    {
        uint32_t cStart = n * stats.samples_per_channel;

        // Calculate how many elements we process per thread
        uint32_t tStride = stats.samples_per_channel / nThreads;

        // Calculate the final stride since we can have some left over due to division above
        uint32_t fStride = tStride + (stats.samples_per_channel - (tStride * nThreads));

        // Start location for inspecting elements
        uint32_t tStart = cStart;

        // List of futures
        QList<QFuture<QPair<T, T>>> futures;

        for (int i = 0; i < nThreads; i++)
        {
            // Run threads
            futures.append(QtConcurrent::run(this, &FITSData::getParitionMinMax<T>, tStart, (i == (nThreads - 1)) ? fStride : tStride));
            tStart += tStride;
        }

        // Now wait for results
        for (int i = 0; i < nThreads; i++)
        {
            QPair<T, T> result = futures[i].result();
            if (result.first < min)
                min = result.first;
            if (result.second > max)
                max = result.second;
        }

        stats.min[n] = min;
        stats.max[n] = max;
    }
}

template <typename T>
QPair<double, double> FITSData::getSquaredSumAndMean(uint32_t start, uint32_t stride)
{
    uint32_t m_n       = 2;
    double m_oldM = 0, m_newM = 0, m_oldS = 0, m_newS = 0;

    auto * buffer = reinterpret_cast<T *>(m_ImageBuffer);
    uint32_t end = start + stride;

    for (uint32_t i = start; i < end; i++)
    {
        m_newM = m_oldM + (buffer[i] - m_oldM) / m_n;
        m_newS = m_oldS + (buffer[i] - m_oldM) * (buffer[i] - m_newM);

        m_oldM = m_newM;
        m_oldS = m_newS;
        m_n++;
    }

    return qMakePair<double, double>(m_newM, m_newS);
}

template <typename T>
void FITSData::runningAverageStdDev()
{
    // Create N threads
    const uint8_t nThreads = 16;

    for (int n = 0; n < m_Channels; n++)
    {
        uint32_t cStart = n * stats.samples_per_channel;

        // Calculate how many elements we process per thread
        uint32_t tStride = stats.samples_per_channel / nThreads;

        // Calculate the final stride since we can have some left over due to division above
        uint32_t fStride = tStride + (stats.samples_per_channel - (tStride * nThreads));

        // Start location for inspecting elements
        uint32_t tStart = cStart;

        // List of futures
        QList<QFuture<QPair<double, double>>> futures;

        for (int i = 0; i < nThreads; i++)
        {
            // Run threads
            futures.append(QtConcurrent::run(this, &FITSData::getSquaredSumAndMean<T>, tStart,
                                             (i == (nThreads - 1)) ? fStride : tStride));
            tStart += tStride;
        }

        double mean = 0, squared_sum = 0;

        // Now wait for results
        for (int i = 0; i < nThreads; i++)
        {
            QPair<double, double> result = futures[i].result();
            mean += result.first;
            squared_sum += result.second;
        }

        double variance = squared_sum / stats.samples_per_channel;

        stats.mean[n]   = mean / nThreads;
        stats.stddev[n] = sqrt(variance);
    }
}

QVector<double> FITSData::createGaussianKernel(int size, double sigma)
{
    QVector<double> kernel(size * size);
    kernel.fill(0.0, size * size);

    double kernelSum = 0.0;
    int fOff = (size - 1) / 2;
    double normal = 1.0 / (2.0 * M_PI * sigma * sigma);
    for (int y = -fOff; y <= fOff; y++)
    {
        for (int x = -fOff; x <= fOff; x++)
        {
            double distance = ((y * y) + (x * x)) / (2.0 * sigma * sigma);
            int index = (y + fOff) * size + (x + fOff);
            kernel[index] = normal * qExp(-distance);
            kernelSum += kernel.at(index);
        }
    }
    for (int y = 0; y < size; y++)
    {
        for (int x = 0; x < size; x++)
        {
            int index = y * size + x;
            kernel[index] = kernel.at(index) * 1.0 / kernelSum;
        }
    }

    return kernel;
}

template <typename T>
void FITSData::convolutionFilter(const QVector<double> &kernel, int kernelSize)
{
    T * imagePtr = reinterpret_cast<T *>(m_ImageBuffer);

    // Create variable for pixel data for each kernel
    T gt = 0;

    // This is how much your center pixel is offset from the border of your kernel
    int fOff = (kernelSize - 1) / 2;

    // Start with the pixel that is offset fOff from top and fOff from the left side
    // this is so entire kernel is on your image
    for (int offsetY = 0; offsetY < stats.height; offsetY++)
    {
        for (int offsetX = 0; offsetX < stats.width; offsetX++)
        {
            // reset gray value to 0
            gt = 0;
            // position of the kernel center pixel
            int byteOffset = offsetY * stats.width + offsetX;

            // kernel calculations
            for (int filterY = -fOff; filterY <= fOff; filterY++)
            {
                for (int filterX = -fOff; filterX <= fOff; filterX++)
                {
                    if ((offsetY + filterY) >= 0 && (offsetY + filterY) < stats.height
                            && ((offsetX + filterX) >= 0 && (offsetX + filterX) < stats.width ))
                    {

                        int calcOffset = byteOffset + filterX + filterY * stats.width;
                        int index = (filterY + fOff) * kernelSize + (filterX + fOff);
                        double kernelValue = kernel.at(index);
                        gt += (imagePtr[calcOffset]) * kernelValue;
                    }
                }
            }

            // set new data in the other byte array for your image data
            imagePtr[byteOffset] = gt;
        }
    }
}

template <typename T>
void FITSData::gaussianBlur(int kernelSize, double sigma)
{
    // Size must be an odd number!
    if (kernelSize % 2 == 0)
    {
        kernelSize--;
        qCInfo(KSTARS_FITS) << "Warning, size must be an odd number, correcting size to " << kernelSize;
    }
    // Edge must be a positive number!
    if (kernelSize < 1)
    {
        kernelSize = 1;
    }

    QVector<double> gaussianKernel = createGaussianKernel(kernelSize, sigma);
    convolutionFilter<T>(gaussianKernel, kernelSize);
}

void FITSData::setMinMax(double newMin, double newMax, uint8_t channel)
{
    stats.min[channel] = newMin;
    stats.max[channel] = newMax;
}

bool FITSData::parseHeader()
{
    char * header = nullptr;
    int status = 0, nkeys = 0;

    if (fits_hdr2str(fptr, 0, nullptr, 0, &header, &nkeys, &status))
    {
        fits_report_error(stderr, status);
        free(header);
        return false;
    }

    QString recordList = QString(header);

    for (int i = 0; i < nkeys; i++)
    {
        Record * oneRecord = new Record;
        // Quotes cause issues for simplified below so we're removing them.
        QString record = recordList.mid(i * 80, 80).remove("'");
        QStringList properties = record.split(QRegExp("[=/]"));
        // If it is only a comment
        if (properties.size() == 1)
        {
            oneRecord->key = properties[0].mid(0, 7);
            oneRecord->comment = properties[0].mid(8).simplified();
        }
        else
        {
            oneRecord->key = properties[0].simplified();
            oneRecord->value = properties[1].simplified();
            if (properties.size() > 2)
                oneRecord->comment = properties[2].simplified();

            // Try to guess the value.
            // Test for integer & double. If neither, then leave it as "string".
            bool ok = false;

            // Is it Integer?
            oneRecord->value.toInt(&ok);
            if (ok)
                oneRecord->value.convert(QMetaType::Int);
            else
            {
                // Is it double?
                oneRecord->value.toDouble(&ok);
                if (ok)
                    oneRecord->value.convert(QMetaType::Double);
            }
        }

        records.append(oneRecord);
    }

    free(header);

    return true;
}

bool FITSData::getRecordValue(const QString &key, QVariant &value) const
{
    for (Record * oneRecord : records)
    {
        if (oneRecord->key == key)
        {
            value = oneRecord->value;
            return true;
        }
    }

    return false;
}

int FITSData::findStars(StarAlgorithm algorithm, const QRect &trackingBox)
{
    int count = 0;
    starAlgorithm = algorithm;

    qDeleteAll(starCenters);
    starCenters.clear();

    switch (algorithm)
    {
        case ALGORITHM_SEP:
        {
            if (m_Mode == FITS_NORMAL && trackingBox.isNull() && Options::quickHFR())
            {
                // Just finds stars in the center 25% of the image.
                const int w = getStatistics().width;
                const int h = getStatistics().height;
                QRect middle(static_cast<int>(w * 0.25), static_cast<int>(h * 0.25), w / 2, h / 2);
                count = FITSSEPDetector(this)
                        .configure("radiusIsBoundary", "false") // need this with QRect.
                        .findSources(starCenters, middle);
            }
            else
                count = FITSSEPDetector(this)
                        .findSources(starCenters, trackingBox);
            break;
        }

        case ALGORITHM_GRADIENT:
            count = FITSGradientDetector(this)
                    .findSources(starCenters, trackingBox);
            break;

        case ALGORITHM_CENTROID:
#ifndef KSTARS_LITE
            if (histogram)
                if (!histogram->isConstructed())
                    histogram->constructHistogram();

            count = FITSCentroidDetector(this)
                    .configure("JMINDEX", histogram ? histogram->getJMIndex() : 100)
                    .findSources(starCenters, trackingBox);
#else
            count = FITSCentroidDetector(this)
                    .findSources(starCenters, trackingBox);
#endif
            break;

        case ALGORITHM_THRESHOLD:
            count = FITSThresholdDetector(this)
                    .configure("THRESHOLD_PERCENTAGE", Options::focusThreshold())
                    .findSources(starCenters, trackingBox);
            break;

        case ALGORITHM_BAHTINOV:
            count = FITSBahtinovDetector(this)
                    .configure("NUMBER_OF_AVERAGE_ROWS", Options::focusMultiRowAverage())
                    .findSources(starCenters, trackingBox);
            break;
    }

    starsSearched = true;

    return count;
}

int FITSData::filterStars(const float innerRadius, const float outerRadius)
{
    long const sqDiagonal = this->width() * this->width() / 4 + this->height() * this->height() / 4;
    long const sqInnerRadius = std::lround(sqDiagonal * innerRadius * innerRadius);
    long const sqOuterRadius = std::lround(sqDiagonal * outerRadius * outerRadius);

    starCenters.erase(std::remove_if(starCenters.begin(), starCenters.end(),
                                     [&](Edge * edge)
    {
        long const x = edge->x - this->width() / 2;
        long const y = edge->y - this->height() / 2;
        long const sqRadius = x * x + y * y;
        return sqRadius < sqInnerRadius || sqOuterRadius < sqRadius;
    }), starCenters.end());

    return starCenters.count();
}

double FITSData::getHFR(HFRType type)
{
    // This method is less susceptible to noise
    // Get HFR for the brightest star only, instead of averaging all stars
    // It is more consistent.
    // TODO: Try to test this under using a real CCD.

    if (starCenters.empty())
        return -1;

    if (type == HFR_MAX)
    {
        maxHFRStar   = nullptr;
        int maxVal   = 0;
        int maxIndex = 0;
        for (int i = 0; i < starCenters.count(); i++)
        {
            if (starCenters[i]->HFR > maxVal)
            {
                maxIndex = i;
                maxVal   = starCenters[i]->HFR;
            }
        }

        maxHFRStar = starCenters[maxIndex];
        return static_cast<double>(starCenters[maxIndex]->HFR);
    }

    // We may remove saturated stars from the HFR calculation, if we have enough stars.
    // No real way to tell the scale, so only remove saturated stars with range 0 -> 2**16
    // for non-byte types. Unsigned types and floating types, or really any pixels whose
    // range isn't 0-64 (or 0-255 for bytes) won't have their saturated stars removed.
    const int saturationValue = stats.dataType == TBYTE ? 250 : 50000;
    int numSaturated = 0;
    for (auto center : starCenters)
        if (center->val > saturationValue)
            numSaturated++;
    const bool removeSaturatedStars = starCenters.size() - numSaturated > 20;
    if (removeSaturatedStars && numSaturated > 0)
        qCDebug(KSTARS_FITS) << "Removing " << numSaturated << " stars from HFR calculation";

    QVector<double> HFRs;
    for (auto center : starCenters)
    {
        if (removeSaturatedStars && center->val > saturationValue) continue;
        HFRs << center->HFR;
    }
    std::sort(HFRs.begin(), HFRs.end());

    double sum = std::accumulate(HFRs.begin(), HFRs.end(), 0.0);
    double m =  sum / HFRs.size();

    if (HFRs.size() > 3)
    {
        double accum = 0.0;
        std::for_each (HFRs.begin(), HFRs.end(), [&](const double d)
        {
            accum += (d - m) * (d - m);
        });
        double stddev = sqrt(accum / (HFRs.size() - 1));

        // Remove stars over 2 standard deviations away.
        auto end1 = std::remove_if(HFRs.begin(), HFRs.end(), [m, stddev](const double hfr)
        {
            return hfr > (m + stddev * 2);
        });
        auto end2 = std::remove_if(HFRs.begin(), end1, [m, stddev](const double hfr)
        {
            return hfr < (m - stddev * 2);
        });

        // New mean
        sum = std::accumulate(HFRs.begin(), end2, 0.0);
        const int num_remaining = std::distance(HFRs.begin(), end2);
        if (num_remaining > 0) m = sum / num_remaining;
    }

    return m;
}

double FITSData::getHFR(int x, int y)
{
    if (starCenters.empty())
        return -1;

    for (int i = 0; i < starCenters.count(); i++)
    {
        if (std::fabs(starCenters[i]->x - x) <= starCenters[i]->width / 2 &&
                std::fabs(starCenters[i]->y - y) <= starCenters[i]->width / 2)
        {
            return starCenters[i]->HFR;
        }
    }

    return -1;
}

void FITSData::applyFilter(FITSScale type, uint8_t * image, QVector<double> * min, QVector<double> * max)
{
    if (type == FITS_NONE)
        return;

    QVector<double> dataMin(3);
    QVector<double> dataMax(3);

    if (min)
        dataMin = *min;
    if (max)
        dataMax = *max;

    switch (type)
    {
        case FITS_AUTO_STRETCH:
        {
            for (int i = 0; i < 3; i++)
            {
                dataMin[i] = stats.mean[i] - stats.stddev[i];
                dataMax[i] = stats.mean[i] + stats.stddev[i] * 3;
            }
        }
        break;

        case FITS_HIGH_CONTRAST:
        {
            for (int i = 0; i < 3; i++)
            {
                dataMin[i] = stats.mean[i] + stats.stddev[i];
                dataMax[i] = stats.mean[i] + stats.stddev[i] * 3;
            }
        }
        break;

        case FITS_HIGH_PASS:
        {
            for (int i = 0; i < 3; i++)
            {
                dataMin[i] = stats.mean[i];
            }
        }
        break;

        default:
            break;
    }

    switch (stats.dataType)
    {
        case TBYTE:
        {
            for (int i = 0; i < 3; i++)
            {
                dataMin[i] = dataMin[i] < 0 ? 0 : dataMin[i];
                dataMax[i] = dataMax[i] > UINT8_MAX ? UINT8_MAX : dataMax[i];
            }
            applyFilter<uint8_t>(type, image, &dataMin, &dataMax);
        }
        break;

        case TSHORT:
        {
            for (int i = 0; i < 3; i++)
            {
                dataMin[i] = dataMin[i] < INT16_MIN ? INT16_MIN : dataMin[i];
                dataMax[i] = dataMax[i] > INT16_MAX ? INT16_MAX : dataMax[i];
            }
            applyFilter<uint16_t>(type, image, &dataMin, &dataMax);
        }

        break;

        case TUSHORT:
        {
            for (int i = 0; i < 3; i++)
            {
                dataMin[i] = dataMin[i] < 0 ? 0 : dataMin[i];
                dataMax[i] = dataMax[i] > UINT16_MAX ? UINT16_MAX : dataMax[i];
            }
            applyFilter<uint16_t>(type, image, &dataMin, &dataMax);
        }
        break;

        case TLONG:
        {
            for (int i = 0; i < 3; i++)
            {
                dataMin[i] = dataMin[i] < INT_MIN ? INT_MIN : dataMin[i];
                dataMax[i] = dataMax[i] > INT_MAX ? INT_MAX : dataMax[i];
            }
            applyFilter<uint16_t>(type, image, &dataMin, &dataMax);
        }
        break;

        case TULONG:
        {
            for (int i = 0; i < 3; i++)
            {
                dataMin[i] = dataMin[i] < 0 ? 0 : dataMin[i];
                dataMax[i] = dataMax[i] > UINT_MAX ? UINT_MAX : dataMax[i];
            }
            applyFilter<uint16_t>(type, image, &dataMin, &dataMax);
        }
        break;

        case TFLOAT:
        {
            for (int i = 0; i < 3; i++)
            {
                dataMin[i] = dataMin[i] < FLT_MIN ? FLT_MIN : dataMin[i];
                dataMax[i] = dataMax[i] > FLT_MAX ? FLT_MAX : dataMax[i];
            }
            applyFilter<float>(type, image, &dataMin, &dataMax);
        }
        break;

        case TLONGLONG:
        {
            for (int i = 0; i < 3; i++)
            {
                dataMin[i] = dataMin[i] < LLONG_MIN ? LLONG_MIN : dataMin[i];
                dataMax[i] = dataMax[i] > LLONG_MAX ? LLONG_MAX : dataMax[i];
            }

            applyFilter<long>(type, image, &dataMin, &dataMax);
        }
        break;

        case TDOUBLE:
        {
            for (int i = 0; i < 3; i++)
            {
                dataMin[i] = dataMin[i] < DBL_MIN ? DBL_MIN : dataMin[i];
                dataMax[i] = dataMax[i] > DBL_MAX ? DBL_MAX : dataMax[i];
            }
            applyFilter<double>(type, image, &dataMin, &dataMax);
        }

        break;

        default:
            return;
    }

    if (min != nullptr)
        *min = dataMin;
    if (max != nullptr)
        *max = dataMax;
}

template <typename T>
void FITSData::applyFilter(FITSScale type, uint8_t * targetImage, QVector<double> * targetMin, QVector<double> * targetMax)
{
    bool calcStats = false;
    T * image = nullptr;

    if (targetImage)
        image = reinterpret_cast<T *>(targetImage);
    else
    {
        image     = reinterpret_cast<T *>(m_ImageBuffer);
        calcStats = true;
    }

    T min[3], max[3];
    for (int i = 0; i < 3; i++)
    {
        min[i] = (*targetMin)[i] < std::numeric_limits<T>::min() ? std::numeric_limits<T>::min() : (*targetMin)[i];
        max[i] = (*targetMax)[i] > std::numeric_limits<T>::max() ? std::numeric_limits<T>::max() : (*targetMax)[i];
    }


    // Create N threads
    const uint8_t nThreads = 16;

    uint32_t width  = stats.width;
    uint32_t height = stats.height;

    //QTime timer;
    //timer.start();
    switch (type)
    {
        case FITS_AUTO:
        case FITS_LINEAR:
        case FITS_AUTO_STRETCH:
        case FITS_HIGH_CONTRAST:
        case FITS_LOG:
        case FITS_SQRT:
        case FITS_HIGH_PASS:
        {
            // List of futures
            QList<QFuture<void>> futures;
            QVector<double> coeff(3);

            if (type == FITS_LOG)
            {
                for (int i = 0; i < 3; i++)
                    coeff[i] = max[i] / std::log(1 + max[i]);
            }
            else if (type == FITS_SQRT)
            {
                for (int i = 0; i < 3; i++)
                    coeff[i] = max[i] / sqrt(max[i]);
            }

            for (int n = 0; n < m_Channels; n++)
            {
                if (type == FITS_HIGH_PASS)
                    min[n] = stats.mean[n];

                uint32_t cStart = n * stats.samples_per_channel;

                // Calculate how many elements we process per thread
                uint32_t tStride = stats.samples_per_channel / nThreads;

                // Calculate the final stride since we can have some left over due to division above
                uint32_t fStride = tStride + (stats.samples_per_channel - (tStride * nThreads));

                T * runningBuffer = image + cStart;

                if (type == FITS_LOG)
                {
                    for (int i = 0; i < nThreads; i++)
                    {
                        // Run threads
                        futures.append(QtConcurrent::map(runningBuffer, (runningBuffer + ((i == (nThreads - 1)) ? fStride : tStride)), [min, max,
                                                              coeff, n](T & a)
                        {
                            a = qBound(min[n], static_cast<T>(round(coeff[n] * std::log(1 + qBound(min[n], a, max[n])))), max[n]);
                        }));

                        runningBuffer += tStride;
                    }
                }
                else if (type == FITS_SQRT)
                {
                    for (int i = 0; i < nThreads; i++)
                    {
                        // Run threads
                        futures.append(QtConcurrent::map(runningBuffer, (runningBuffer + ((i == (nThreads - 1)) ? fStride : tStride)), [min, max,
                                                              coeff, n](T & a)
                        {
                            a = qBound(min[n], static_cast<T>(round(coeff[n] * a)), max[n]);
                        }));
                    }

                    runningBuffer += tStride;
                }
                else
                {
                    for (int i = 0; i < nThreads; i++)
                    {
                        // Run threads
                        futures.append(QtConcurrent::map(runningBuffer, (runningBuffer + ((i == (nThreads - 1)) ? fStride : tStride)), [min, max,
                                                              n](T & a)
                        {
                            a = qBound(min[n], a, max[n]);
                        }));
                        runningBuffer += tStride;
                    }
                }
            }

            for (int i = 0; i < nThreads * m_Channels; i++)
                futures[i].waitForFinished();

            if (calcStats)
            {
                for (int i = 0; i < 3; i++)
                {
                    stats.min[i] = min[i];
                    stats.max[i] = max[i];
                }
                //if (type != FITS_AUTO && type != FITS_LINEAR)
                runningAverageStdDev<T>();
                //QtConcurrent::run(this, &FITSData::runningAverageStdDev<T>);
            }
        }
        break;

        case FITS_EQUALIZE:
        {
#ifndef KSTARS_LITE
            if (histogram == nullptr)
                return;

            if (!histogram->isConstructed())
                histogram->constructHistogram();

            T bufferVal                    = 0;
            QVector<uint32_t> cumulativeFreq = histogram->getCumulativeFrequency();

            double coeff = 255.0 / (height * width);
            uint32_t row = 0;
            uint32_t index = 0;

            for (int i = 0; i < m_Channels; i++)
            {
                uint32_t offset = i * stats.samples_per_channel;
                for (uint32_t j = 0; j < height; j++)
                {
                    row = offset + j * width;
                    for (uint32_t k = 0; k < width; k++)
                    {
                        index     = k + row;
                        bufferVal = (image[index] - min[i]) / histogram->getBinWidth(i);

                        if (bufferVal >= cumulativeFreq.size())
                            bufferVal = cumulativeFreq.size() - 1;

                        image[index] = qBound(min[i], static_cast<T>(round(coeff * cumulativeFreq[bufferVal])), max[i]);
                    }
                }
            }
#endif
        }
        if (calcStats)
            calculateStats(true);
        break;

        // Based on http://www.librow.com/articles/article-1
        case FITS_MEDIAN:
        {
            uint8_t BBP      = stats.bytesPerPixel;
            auto * extension = new T[(width + 2) * (height + 2)];
            //   Check memory allocation
            if (!extension)
                return;
            //   Create image extension
            for (uint32_t ch = 0; ch < m_Channels; ch++)
            {
                uint32_t offset = ch * stats.samples_per_channel;
                uint32_t N = width, M = height;

                for (uint32_t i = 0; i < M; ++i)
                {
                    memcpy(extension + (N + 2) * (i + 1) + 1, image + (N * i) + offset, N * BBP);
                    extension[(N + 2) * (i + 1)]     = image[N * i + offset];
                    extension[(N + 2) * (i + 2) - 1] = image[N * (i + 1) - 1 + offset];
                }
                //   Fill first line of image extension
                memcpy(extension, extension + N + 2, (N + 2) * BBP);
                //   Fill last line of image extension
                memcpy(extension + (N + 2) * (M + 1), extension + (N + 2) * M, (N + 2) * BBP);
                //   Call median filter implementation

                N = width + 2;
                M = height + 2;

                //   Move window through all elements of the image
                for (uint32_t m = 1; m < M - 1; ++m)
                    for (uint32_t n = 1; n < N - 1; ++n)
                    {
                        //   Pick up window elements
                        int k = 0;
                        float window[9];

                        memset(&window[0], 0, 9 * sizeof(float));
                        for (uint32_t j = m - 1; j < m + 2; ++j)
                            for (uint32_t i = n - 1; i < n + 2; ++i)
                                window[k++] = extension[j * N + i];
                        //   Order elements (only half of them)
                        for (uint32_t j = 0; j < 5; ++j)
                        {
                            //   Find position of minimum element
                            int mine = j;
                            for (uint32_t l = j + 1; l < 9; ++l)
                                if (window[l] < window[mine])
                                    mine = l;
                            //   Put found minimum element in its place
                            const float temp = window[j];
                            window[j]        = window[mine];
                            window[mine]     = temp;
                        }
                        //   Get result - the middle element
                        image[(m - 1) * (N - 2) + n - 1 + offset] = window[4];
                    }
            }

            //   Free memory
            delete[] extension;

            if (calcStats)
                runningAverageStdDev<T>();
        }
        break;

        case FITS_GAUSSIAN:
            gaussianBlur<T>(Options::focusGaussianKernelSize(), Options::focusGaussianSigma());
            if (calcStats)
                calculateStats(true);
            break;

        case FITS_ROTATE_CW:
            rotFITS<T>(90, 0);
            rotCounter++;
            break;

        case FITS_ROTATE_CCW:
            rotFITS<T>(270, 0);
            rotCounter--;
            break;

        case FITS_FLIP_H:
            rotFITS<T>(0, 1);
            flipHCounter++;
            break;

        case FITS_FLIP_V:
            rotFITS<T>(0, 2);
            flipVCounter++;
            break;

        default:
            break;
    }
}

QList<Edge *> FITSData::getStarCentersInSubFrame(QRect subFrame) const
{
    QList<Edge *> starCentersInSubFrame;
    for (int i = 0; i < starCenters.count(); i++)
    {
        int x = static_cast<int>(starCenters[i]->x);
        int y = static_cast<int>(starCenters[i]->y);
        if(subFrame.contains(x, y))
        {
            starCentersInSubFrame.append(starCenters[i]);
        }
    }
    return starCentersInSubFrame;
}

bool FITSData::checkForWCS()
{
#ifndef KSTARS_LITE
#ifdef HAVE_WCSLIB

    int status = 0;
    char * header;
    int nkeyrec, nreject;

    // Free wcs before re-use
    if (m_wcs != nullptr)
    {
        wcsvfree(&m_nwcs, &m_wcs);
        m_wcs = nullptr;
    }

    if (fits_hdr2str(fptr, 1, nullptr, 0, &header, &nkeyrec, &status))
    {
        char errmsg[512];
        fits_get_errstatus(status, errmsg);
        lastError = errmsg;
        return false;
    }

    if ((status = wcspih(header, nkeyrec, WCSHDR_all, -3, &nreject, &m_nwcs, &m_wcs)) != 0)
    {
        free(header);
        wcsvfree(&m_nwcs, &m_wcs);
        lastError = QString("wcspih ERROR %1: %2.").arg(status).arg(wcshdr_errmsg[status]);
        return false;
    }

    free(header);

    if (m_wcs == nullptr)
    {
        lastError = i18n("No world coordinate systems found.");
        return false;
    }

    // FIXME: Call above goes through EVEN if no WCS is present, so we're adding this to return for now.
    if (m_wcs->crpix[0] == 0)
    {
        wcsvfree(&m_nwcs, &m_wcs);
        m_wcs = nullptr;
        lastError = i18n("No world coordinate systems found.");
        return false;
    }

    if ((status = wcsset(m_wcs)) != 0)
    {
        wcsvfree(&m_nwcs, &m_wcs);
        m_wcs = nullptr;
        lastError = QString("wcsset error %1: %2.").arg(status).arg(wcs_errmsg[status]);
        return false;
    }

    HasWCS = true;
#endif
#endif
    return HasWCS;
}

bool FITSData::loadWCS()
{
#if !defined(KSTARS_LITE) && defined(HAVE_WCSLIB)

    if (WCSLoaded)
    {
        qWarning() << "WCS data already loaded";
        return true;
    }

    if (m_wcs != nullptr)
    {
        wcsvfree(&m_nwcs, &m_wcs);
        m_wcs = nullptr;
    }

    qCDebug(KSTARS_FITS) << "Started WCS Data Processing...";

    int status = 0;
    char * header;
    int nkeyrec, nreject, nwcs, stat[2];
    double imgcrd[2], phi = 0, pixcrd[2], theta = 0, world[2];
    int w  = width();
    int h = height();

    if (fits_hdr2str(fptr, 1, nullptr, 0, &header, &nkeyrec, &status))
    {
        char errmsg[512];
        fits_get_errstatus(status, errmsg);
        lastError = errmsg;
        return false;
    }

    if ((status = wcspih(header, nkeyrec, WCSHDR_all, -3, &nreject, &nwcs, &m_wcs)) != 0)
    {
        free(header);
        wcsvfree(&m_nwcs, &m_wcs);
        m_wcs = nullptr;
        lastError = QString("wcspih ERROR %1: %2.").arg(status).arg(wcshdr_errmsg[status]);
        return false;
    }

    free(header);

    if (m_wcs == nullptr)
    {
        lastError = i18n("No world coordinate systems found.");
        return false;
    }

    // FIXME: Call above goes through EVEN if no WCS is present, so we're adding this to return for now.
    if (m_wcs->crpix[0] == 0)
    {
        wcsvfree(&m_nwcs, &m_wcs);
        m_wcs = nullptr;
        lastError = i18n("No world coordinate systems found.");
        return false;
    }

    if ((status = wcsset(m_wcs)) != 0)
    {
        wcsvfree(&m_nwcs, &m_wcs);
        m_wcs = nullptr;
        lastError = QString("wcsset error %1: %2.").arg(status).arg(wcs_errmsg[status]);
        return false;
    }

    delete[] wcs_coord;

    wcs_coord = new FITSImage::wcs_point[w * h];

    if (wcs_coord == nullptr)
    {
        wcsvfree(&m_nwcs, &m_wcs);
        m_wcs = nullptr;
        lastError = "Not enough memory for WCS data!";
        return false;
    }

    FITSImage::wcs_point * p = wcs_coord;

    for (int i = 0; i < h; i++)
    {
        for (int j = 0; j < w; j++)
        {
            pixcrd[0] = j;
            pixcrd[1] = i;

            if ((status = wcsp2s(m_wcs, 1, 2, &pixcrd[0], &imgcrd[0], &phi, &theta, &world[0], &stat[0])) != 0)
            {
                lastError = QString("wcsp2s error %1: %2.").arg(status).arg(wcs_errmsg[status]);
            }
            else
            {
                p->ra  = world[0];
                p->dec = world[1];

                p++;
            }
        }
    }

    findObjectsInImage(&world[0], phi, theta, &imgcrd[0], &pixcrd[0], &stat[0]);

    WCSLoaded = true;
    HasWCS = true;

    qCDebug(KSTARS_FITS) << "Finished WCS Data processing...";

    return true;
#else
    return false;
#endif
}

bool FITSData::wcsToPixel(SkyPoint &wcsCoord, QPointF &wcsPixelPoint, QPointF &wcsImagePoint)
{
#if !defined(KSTARS_LITE) && defined(HAVE_WCSLIB)
    int status = 0;
    int stat[2];
    double imgcrd[2], worldcrd[2], pixcrd[2], phi[2], theta[2];

    if (m_wcs == nullptr)
    {
        lastError = i18n("No world coordinate systems found.");
        return false;
    }

    worldcrd[0] = wcsCoord.ra0().Degrees();
    worldcrd[1] = wcsCoord.dec0().Degrees();

    if ((status = wcss2p(m_wcs, 1, 2, &worldcrd[0], &phi[0], &theta[0], &imgcrd[0], &pixcrd[0], &stat[0])) != 0)
    {
        lastError = QString("wcss2p error %1: %2.").arg(status).arg(wcs_errmsg[status]);
        return false;
    }

    wcsImagePoint.setX(imgcrd[0]);
    wcsImagePoint.setY(imgcrd[1]);

    wcsPixelPoint.setX(pixcrd[0]);
    wcsPixelPoint.setY(pixcrd[1]);

    return true;
#else
    Q_UNUSED(wcsCoord);
    Q_UNUSED(wcsPixelPoint);
    Q_UNUSED(wcsImagePoint);
    return false;
#endif
}

bool FITSData::pixelToWCS(const QPointF &wcsPixelPoint, SkyPoint &wcsCoord)
{
#if !defined(KSTARS_LITE) && defined(HAVE_WCSLIB)
    int status = 0;
    int stat[2];
    double imgcrd[2], phi, pixcrd[2], theta, world[2];

    if (m_wcs == nullptr)
    {
        lastError = i18n("No world coordinate systems found.");
        return false;
    }

    pixcrd[0] = wcsPixelPoint.x();
    pixcrd[1] = wcsPixelPoint.y();

    if ((status = wcsp2s(m_wcs, 1, 2, &pixcrd[0], &imgcrd[0], &phi, &theta, &world[0], &stat[0])) != 0)
    {
        lastError = QString("wcsp2s error %1: %2.").arg(status).arg(wcs_errmsg[status]);
        return false;
    }
    else
    {
        wcsCoord.setRA0(world[0] / 15.0);
        wcsCoord.setDec0(world[1]);
    }

    return true;
#else
    Q_UNUSED(wcsPixelPoint);
    Q_UNUSED(wcsCoord);
    return false;
#endif
}

#if !defined(KSTARS_LITE) && defined(HAVE_WCSLIB)
void FITSData::findObjectsInImage(double world[], double phi, double theta, double imgcrd[], double pixcrd[],
                                  int stat[])
{
    int w = width();
    int h = height();
    int status = 0;
    char date[64];
    KSNumbers * num = nullptr;

    if (fits_read_keyword(fptr, "DATE-OBS", date, nullptr, &status) == 0)
    {
        QString tsString(date);
        tsString = tsString.remove('\'').trimmed();
        // Add Zulu time to indicate UTC
        tsString += "Z";

        QDateTime ts = QDateTime::fromString(tsString, Qt::ISODate);

        if (ts.isValid())
            num = new KSNumbers(KStarsDateTime(ts).djd());
    }
    if (num == nullptr)
        num = new KSNumbers(KStarsData::Instance()->ut().djd()); //Set to current time if the above does not work.

    SkyMapComposite * map = KStarsData::Instance()->skyComposite();

    FITSImage::wcs_point * wcs_coord = getWCSCoord();
    if (wcs_coord != nullptr)
    {
        int size = w * h;

        objList.clear();

        SkyPoint p1;
        p1.setRA0(dms(wcs_coord[0].ra));
        p1.setDec0(dms(wcs_coord[0].dec));
        p1.updateCoordsNow(num);
        SkyPoint p2;
        p2.setRA0(dms(wcs_coord[size - 1].ra));
        p2.setDec0(dms(wcs_coord[size - 1].dec));
        p2.updateCoordsNow(num);
        QList<SkyObject *> list = map->findObjectsInArea(p1, p2);

        foreach (SkyObject * object, list)
        {
            int type = object->type();
            if (object->name() == "star" || type == SkyObject::PLANET || type == SkyObject::ASTEROID ||
                    type == SkyObject::COMET || type == SkyObject::SUPERNOVA || type == SkyObject::MOON ||
                    type == SkyObject::SATELLITE)
            {
                //DO NOT DISPLAY, at least for now, because these things move and change.
            }

            int x = -100;
            int y = -100;

            world[0] = object->ra0().Degrees();
            world[1] = object->dec0().Degrees();

            if ((status = wcss2p(m_wcs, 1, 2, &world[0], &phi, &theta, &imgcrd[0], &pixcrd[0], &stat[0])) != 0)
            {
                fprintf(stderr, "wcsp2s ERROR %d: %s.\n", status, wcs_errmsg[status]);
            }
            else
            {
                x = pixcrd[0]; //The X and Y are set to the found position if it does work.
                y = pixcrd[1];
            }

            if (x > 0 && y > 0 && x < w && y < h)
                objList.append(new FITSSkyObject(object, x, y));
        }
    }

    delete (num);
}
#endif

QList<FITSSkyObject *> FITSData::getSkyObjects()
{
    return objList;
}

int FITSData::getFlipVCounter() const
{
    return flipVCounter;
}

void FITSData::setFlipVCounter(int value)
{
    flipVCounter = value;
}

int FITSData::getFlipHCounter() const
{
    return flipHCounter;
}

void FITSData::setFlipHCounter(int value)
{
    flipHCounter = value;
}

int FITSData::getRotCounter() const
{
    return rotCounter;
}

void FITSData::setRotCounter(int value)
{
    rotCounter = value;
}

/* Rotate an image by 90, 180, or 270 degrees, with an optional
 * reflection across the vertical or horizontal axis.
 * verbose generates extra info on stdout.
 * return nullptr if successful or rotated image.
 */
template <typename T>
bool FITSData::rotFITS(int rotate, int mirror)
{
    int ny, nx;
    int x1, y1, x2, y2;
    uint8_t * rotimage = nullptr;
    int offset        = 0;

    if (rotate == 1)
        rotate = 90;
    else if (rotate == 2)
        rotate = 180;
    else if (rotate == 3)
        rotate = 270;
    else if (rotate < 0)
        rotate = rotate + 360;

    nx = stats.width;
    ny = stats.height;

    int BBP = stats.bytesPerPixel;

    /* Allocate buffer for rotated image */
    rotimage = new uint8_t[stats.samples_per_channel * m_Channels * BBP];

    if (rotimage == nullptr)
    {
        qWarning() << "Unable to allocate memory for rotated image buffer!";
        return false;
    }

    auto * rotBuffer = reinterpret_cast<T *>(rotimage);
    auto * buffer    = reinterpret_cast<T *>(m_ImageBuffer);

    /* Mirror image without rotation */
    if (rotate < 45 && rotate > -45)
    {
        if (mirror == 1)
        {
            for (int i = 0; i < m_Channels; i++)
            {
                offset = stats.samples_per_channel * i;
                for (x1 = 0; x1 < nx; x1++)
                {
                    x2 = nx - x1 - 1;
                    for (y1 = 0; y1 < ny; y1++)
                        rotBuffer[(y1 * nx) + x2 + offset] = buffer[(y1 * nx) + x1 + offset];
                }
            }
        }
        else if (mirror == 2)
        {
            for (int i = 0; i < m_Channels; i++)
            {
                offset = stats.samples_per_channel * i;
                for (y1 = 0; y1 < ny; y1++)
                {
                    y2 = ny - y1 - 1;
                    for (x1 = 0; x1 < nx; x1++)
                        rotBuffer[(y2 * nx) + x1 + offset] = buffer[(y1 * nx) + x1 + offset];
                }
            }
        }
        else
        {
            for (int i = 0; i < m_Channels; i++)
            {
                offset = stats.samples_per_channel * i;
                for (y1 = 0; y1 < ny; y1++)
                {
                    for (x1 = 0; x1 < nx; x1++)
                        rotBuffer[(y1 * nx) + x1 + offset] = buffer[(y1 * nx) + x1 + offset];
                }
            }
        }
    }

    /* Rotate by 90 degrees */
    else if (rotate >= 45 && rotate < 135)
    {
        if (mirror == 1)
        {
            for (int i = 0; i < m_Channels; i++)
            {
                offset = stats.samples_per_channel * i;
                for (y1 = 0; y1 < ny; y1++)
                {
                    x2 = ny - y1 - 1;
                    for (x1 = 0; x1 < nx; x1++)
                    {
                        y2                                 = nx - x1 - 1;
                        rotBuffer[(y2 * ny) + x2 + offset] = buffer[(y1 * nx) + x1 + offset];
                    }
                }
            }
        }
        else if (mirror == 2)
        {
            for (int i = 0; i < m_Channels; i++)
            {
                offset = stats.samples_per_channel * i;
                for (y1 = 0; y1 < ny; y1++)
                {
                    for (x1 = 0; x1 < nx; x1++)
                        rotBuffer[(x1 * ny) + y1 + offset] = buffer[(y1 * nx) + x1 + offset];
                }
            }
        }
        else
        {
            for (int i = 0; i < m_Channels; i++)
            {
                offset = stats.samples_per_channel * i;
                for (y1 = 0; y1 < ny; y1++)
                {
                    x2 = ny - y1 - 1;
                    for (x1 = 0; x1 < nx; x1++)
                    {
                        y2                                 = x1;
                        rotBuffer[(y2 * ny) + x2 + offset] = buffer[(y1 * nx) + x1 + offset];
                    }
                }
            }
        }

        stats.width  = ny;
        stats.height = nx;
    }

    /* Rotate by 180 degrees */
    else if (rotate >= 135 && rotate < 225)
    {
        if (mirror == 1)
        {
            for (int i = 0; i < m_Channels; i++)
            {
                offset = stats.samples_per_channel * i;
                for (y1 = 0; y1 < ny; y1++)
                {
                    y2 = ny - y1 - 1;
                    for (x1 = 0; x1 < nx; x1++)
                        rotBuffer[(y2 * nx) + x1 + offset] = buffer[(y1 * nx) + x1 + offset];
                }
            }
        }
        else if (mirror == 2)
        {
            for (int i = 0; i < m_Channels; i++)
            {
                offset = stats.samples_per_channel * i;
                for (x1 = 0; x1 < nx; x1++)
                {
                    x2 = nx - x1 - 1;
                    for (y1 = 0; y1 < ny; y1++)
                        rotBuffer[(y1 * nx) + x2 + offset] = buffer[(y1 * nx) + x1 + offset];
                }
            }
        }
        else
        {
            for (int i = 0; i < m_Channels; i++)
            {
                offset = stats.samples_per_channel * i;
                for (y1 = 0; y1 < ny; y1++)
                {
                    y2 = ny - y1 - 1;
                    for (x1 = 0; x1 < nx; x1++)
                    {
                        x2                                 = nx - x1 - 1;
                        rotBuffer[(y2 * nx) + x2 + offset] = buffer[(y1 * nx) + x1 + offset];
                    }
                }
            }
        }
    }

    /* Rotate by 270 degrees */
    else if (rotate >= 225 && rotate < 315)
    {
        if (mirror == 1)
        {
            for (int i = 0; i < m_Channels; i++)
            {
                offset = stats.samples_per_channel * i;
                for (y1 = 0; y1 < ny; y1++)
                {
                    for (x1 = 0; x1 < nx; x1++)
                        rotBuffer[(x1 * ny) + y1 + offset] = buffer[(y1 * nx) + x1 + offset];
                }
            }
        }
        else if (mirror == 2)
        {
            for (int i = 0; i < m_Channels; i++)
            {
                offset = stats.samples_per_channel * i;
                for (y1 = 0; y1 < ny; y1++)
                {
                    x2 = ny - y1 - 1;
                    for (x1 = 0; x1 < nx; x1++)
                    {
                        y2                                 = nx - x1 - 1;
                        rotBuffer[(y2 * ny) + x2 + offset] = buffer[(y1 * nx) + x1 + offset];
                    }
                }
            }
        }
        else
        {
            for (int i = 0; i < m_Channels; i++)
            {
                offset = stats.samples_per_channel * i;
                for (y1 = 0; y1 < ny; y1++)
                {
                    x2 = y1;
                    for (x1 = 0; x1 < nx; x1++)
                    {
                        y2                                 = nx - x1 - 1;
                        rotBuffer[(y2 * ny) + x2 + offset] = buffer[(y1 * nx) + x1 + offset];
                    }
                }
            }
        }

        stats.width  = ny;
        stats.height = nx;
    }

    /* If rotating by more than 315 degrees, assume top-bottom reflection */
    else if (rotate >= 315 && mirror)
    {
        for (int i = 0; i < m_Channels; i++)
        {
            offset = stats.samples_per_channel * i;
            for (y1 = 0; y1 < ny; y1++)
            {
                for (x1 = 0; x1 < nx; x1++)
                {
                    x2                                 = y1;
                    y2                                 = x1;
                    rotBuffer[(y2 * ny) + x2 + offset] = buffer[(y1 * nx) + x1 + offset];
                }
            }
        }
    }

    delete[] m_ImageBuffer;
    m_ImageBuffer = rotimage;

    return true;
}

void FITSData::rotWCSFITS(int angle, int mirror)
{
    int status = 0;
    char comment[100];
    double ctemp1, ctemp2, ctemp3, ctemp4, naxis1, naxis2;
    int WCS_DECIMALS = 6;

    naxis1 = stats.width;
    naxis2 = stats.height;

    if (fits_read_key_dbl(fptr, "CD1_1", &ctemp1, comment, &status))
    {
        // No WCS keywords
        return;
    }

    /* Reset CROTAn and CD matrix if axes have been exchanged */
    if (angle == 90)
    {
        if (!fits_read_key_dbl(fptr, "CROTA1", &ctemp1, comment, &status))
            fits_update_key_dbl(fptr, "CROTA1", ctemp1 + 90.0, WCS_DECIMALS, comment, &status);

        if (!fits_read_key_dbl(fptr, "CROTA2", &ctemp1, comment, &status))
            fits_update_key_dbl(fptr, "CROTA2", ctemp1 + 90.0, WCS_DECIMALS, comment, &status);
    }

    status = 0;

    /* Negate rotation angle if mirrored */
    if (mirror != 0)
    {
        if (!fits_read_key_dbl(fptr, "CROTA1", &ctemp1, comment, &status))
            fits_update_key_dbl(fptr, "CROTA1", -ctemp1, WCS_DECIMALS, comment, &status);

        if (!fits_read_key_dbl(fptr, "CROTA2", &ctemp1, comment, &status))
            fits_update_key_dbl(fptr, "CROTA2", -ctemp1, WCS_DECIMALS, comment, &status);

        status = 0;

        if (!fits_read_key_dbl(fptr, "LTM1_1", &ctemp1, comment, &status))
            fits_update_key_dbl(fptr, "LTM1_1", -ctemp1, WCS_DECIMALS, comment, &status);

        status = 0;

        if (!fits_read_key_dbl(fptr, "CD1_1", &ctemp1, comment, &status))
            fits_update_key_dbl(fptr, "CD1_1", -ctemp1, WCS_DECIMALS, comment, &status);

        if (!fits_read_key_dbl(fptr, "CD1_2", &ctemp1, comment, &status))
            fits_update_key_dbl(fptr, "CD1_2", -ctemp1, WCS_DECIMALS, comment, &status);

        if (!fits_read_key_dbl(fptr, "CD2_1", &ctemp1, comment, &status))
            fits_update_key_dbl(fptr, "CD2_1", -ctemp1, WCS_DECIMALS, comment, &status);
    }

    status = 0;

    /* Unbin CRPIX and CD matrix */
    if (!fits_read_key_dbl(fptr, "LTM1_1", &ctemp1, comment, &status))
    {
        if (ctemp1 != 1.0)
        {
            if (!fits_read_key_dbl(fptr, "LTM2_2", &ctemp2, comment, &status))
                if (ctemp1 == ctemp2)
                {
                    double ltv1 = 0.0;
                    double ltv2 = 0.0;
                    status      = 0;
                    if (!fits_read_key_dbl(fptr, "LTV1", &ltv1, comment, &status))
                        fits_delete_key(fptr, "LTV1", &status);
                    if (!fits_read_key_dbl(fptr, "LTV2", &ltv2, comment, &status))
                        fits_delete_key(fptr, "LTV2", &status);

                    status = 0;

                    if (!fits_read_key_dbl(fptr, "CRPIX1", &ctemp3, comment, &status))
                        fits_update_key_dbl(fptr, "CRPIX1", (ctemp3 - ltv1) / ctemp1, WCS_DECIMALS, comment, &status);

                    if (!fits_read_key_dbl(fptr, "CRPIX2", &ctemp3, comment, &status))
                        fits_update_key_dbl(fptr, "CRPIX2", (ctemp3 - ltv2) / ctemp1, WCS_DECIMALS, comment, &status);

                    status = 0;

                    if (!fits_read_key_dbl(fptr, "CD1_1", &ctemp3, comment, &status))
                        fits_update_key_dbl(fptr, "CD1_1", ctemp3 / ctemp1, WCS_DECIMALS, comment, &status);

                    if (!fits_read_key_dbl(fptr, "CD1_2", &ctemp3, comment, &status))
                        fits_update_key_dbl(fptr, "CD1_2", ctemp3 / ctemp1, WCS_DECIMALS, comment, &status);

                    if (!fits_read_key_dbl(fptr, "CD2_1", &ctemp3, comment, &status))
                        fits_update_key_dbl(fptr, "CD2_1", ctemp3 / ctemp1, WCS_DECIMALS, comment, &status);

                    if (!fits_read_key_dbl(fptr, "CD2_2", &ctemp3, comment, &status))
                        fits_update_key_dbl(fptr, "CD2_2", ctemp3 / ctemp1, WCS_DECIMALS, comment, &status);

                    status = 0;

                    fits_delete_key(fptr, "LTM1_1", &status);
                    fits_delete_key(fptr, "LTM1_2", &status);
                }
        }
    }

    status = 0;

    /* Reset CRPIXn */
    if (!fits_read_key_dbl(fptr, "CRPIX1", &ctemp1, comment, &status) &&
            !fits_read_key_dbl(fptr, "CRPIX2", &ctemp2, comment, &status))
    {
        if (mirror != 0)
        {
            if (angle == 0)
                fits_update_key_dbl(fptr, "CRPIX1", naxis1 - ctemp1, WCS_DECIMALS, comment, &status);
            else if (angle == 90)
            {
                fits_update_key_dbl(fptr, "CRPIX1", naxis2 - ctemp2, WCS_DECIMALS, comment, &status);
                fits_update_key_dbl(fptr, "CRPIX2", naxis1 - ctemp1, WCS_DECIMALS, comment, &status);
            }
            else if (angle == 180)
            {
                fits_update_key_dbl(fptr, "CRPIX1", ctemp1, WCS_DECIMALS, comment, &status);
                fits_update_key_dbl(fptr, "CRPIX2", naxis2 - ctemp2, WCS_DECIMALS, comment, &status);
            }
            else if (angle == 270)
            {
                fits_update_key_dbl(fptr, "CRPIX1", ctemp2, WCS_DECIMALS, comment, &status);
                fits_update_key_dbl(fptr, "CRPIX2", ctemp1, WCS_DECIMALS, comment, &status);
            }
        }
        else
        {
            if (angle == 90)
            {
                fits_update_key_dbl(fptr, "CRPIX1", naxis2 - ctemp2, WCS_DECIMALS, comment, &status);
                fits_update_key_dbl(fptr, "CRPIX2", ctemp1, WCS_DECIMALS, comment, &status);
            }
            else if (angle == 180)
            {
                fits_update_key_dbl(fptr, "CRPIX1", naxis1 - ctemp1, WCS_DECIMALS, comment, &status);
                fits_update_key_dbl(fptr, "CRPIX2", naxis2 - ctemp2, WCS_DECIMALS, comment, &status);
            }
            else if (angle == 270)
            {
                fits_update_key_dbl(fptr, "CRPIX1", ctemp2, WCS_DECIMALS, comment, &status);
                fits_update_key_dbl(fptr, "CRPIX2", naxis1 - ctemp1, WCS_DECIMALS, comment, &status);
            }
        }
    }

    status = 0;

    /* Reset CDELTn (degrees per pixel) */
    if (!fits_read_key_dbl(fptr, "CDELT1", &ctemp1, comment, &status) &&
            !fits_read_key_dbl(fptr, "CDELT2", &ctemp2, comment, &status))
    {
        if (mirror != 0)
        {
            if (angle == 0)
                fits_update_key_dbl(fptr, "CDELT1", -ctemp1, WCS_DECIMALS, comment, &status);
            else if (angle == 90)
            {
                fits_update_key_dbl(fptr, "CDELT1", -ctemp2, WCS_DECIMALS, comment, &status);
                fits_update_key_dbl(fptr, "CDELT2", -ctemp1, WCS_DECIMALS, comment, &status);
            }
            else if (angle == 180)
            {
                fits_update_key_dbl(fptr, "CDELT1", ctemp1, WCS_DECIMALS, comment, &status);
                fits_update_key_dbl(fptr, "CDELT2", -ctemp2, WCS_DECIMALS, comment, &status);
            }
            else if (angle == 270)
            {
                fits_update_key_dbl(fptr, "CDELT1", ctemp2, WCS_DECIMALS, comment, &status);
                fits_update_key_dbl(fptr, "CDELT2", ctemp1, WCS_DECIMALS, comment, &status);
            }
        }
        else
        {
            if (angle == 90)
            {
                fits_update_key_dbl(fptr, "CDELT1", -ctemp2, WCS_DECIMALS, comment, &status);
                fits_update_key_dbl(fptr, "CDELT2", ctemp1, WCS_DECIMALS, comment, &status);
            }
            else if (angle == 180)
            {
                fits_update_key_dbl(fptr, "CDELT1", -ctemp1, WCS_DECIMALS, comment, &status);
                fits_update_key_dbl(fptr, "CDELT2", -ctemp2, WCS_DECIMALS, comment, &status);
            }
            else if (angle == 270)
            {
                fits_update_key_dbl(fptr, "CDELT1", ctemp2, WCS_DECIMALS, comment, &status);
                fits_update_key_dbl(fptr, "CDELT2", -ctemp1, WCS_DECIMALS, comment, &status);
            }
        }
    }

    /* Reset CD matrix, if present */
    ctemp1 = 0.0;
    ctemp2 = 0.0;
    ctemp3 = 0.0;
    ctemp4 = 0.0;
    status = 0;
    if (!fits_read_key_dbl(fptr, "CD1_1", &ctemp1, comment, &status))
    {
        fits_read_key_dbl(fptr, "CD1_2", &ctemp2, comment, &status);
        fits_read_key_dbl(fptr, "CD2_1", &ctemp3, comment, &status);
        fits_read_key_dbl(fptr, "CD2_2", &ctemp4, comment, &status);
        status = 0;
        if (mirror != 0)
        {
            if (angle == 0)
            {
                fits_update_key_dbl(fptr, "CD1_2", -ctemp2, WCS_DECIMALS, comment, &status);
                fits_update_key_dbl(fptr, "CD2_1", -ctemp3, WCS_DECIMALS, comment, &status);
            }
            else if (angle == 90)
            {
                fits_update_key_dbl(fptr, "CD1_1", -ctemp4, WCS_DECIMALS, comment, &status);
                fits_update_key_dbl(fptr, "CD1_2", -ctemp3, WCS_DECIMALS, comment, &status);
                fits_update_key_dbl(fptr, "CD2_1", -ctemp2, WCS_DECIMALS, comment, &status);
                fits_update_key_dbl(fptr, "CD2_2", -ctemp1, WCS_DECIMALS, comment, &status);
            }
            else if (angle == 180)
            {
                fits_update_key_dbl(fptr, "CD1_1", ctemp1, WCS_DECIMALS, comment, &status);
                fits_update_key_dbl(fptr, "CD1_2", ctemp2, WCS_DECIMALS, comment, &status);
                fits_update_key_dbl(fptr, "CD2_1", -ctemp3, WCS_DECIMALS, comment, &status);
                fits_update_key_dbl(fptr, "CD2_2", -ctemp4, WCS_DECIMALS, comment, &status);
            }
            else if (angle == 270)
            {
                fits_update_key_dbl(fptr, "CD1_1", ctemp4, WCS_DECIMALS, comment, &status);
                fits_update_key_dbl(fptr, "CD1_2", ctemp3, WCS_DECIMALS, comment, &status);
                fits_update_key_dbl(fptr, "CD2_1", ctemp3, WCS_DECIMALS, comment, &status);
                fits_update_key_dbl(fptr, "CD2_2", ctemp1, WCS_DECIMALS, comment, &status);
            }
        }
        else
        {
            if (angle == 90)
            {
                fits_update_key_dbl(fptr, "CD1_1", -ctemp4, WCS_DECIMALS, comment, &status);
                fits_update_key_dbl(fptr, "CD1_2", -ctemp3, WCS_DECIMALS, comment, &status);
                fits_update_key_dbl(fptr, "CD2_1", ctemp1, WCS_DECIMALS, comment, &status);
                fits_update_key_dbl(fptr, "CD2_2", ctemp1, WCS_DECIMALS, comment, &status);
            }
            else if (angle == 180)
            {
                fits_update_key_dbl(fptr, "CD1_1", -ctemp1, WCS_DECIMALS, comment, &status);
                fits_update_key_dbl(fptr, "CD1_2", -ctemp2, WCS_DECIMALS, comment, &status);
                fits_update_key_dbl(fptr, "CD2_1", -ctemp3, WCS_DECIMALS, comment, &status);
                fits_update_key_dbl(fptr, "CD2_2", -ctemp4, WCS_DECIMALS, comment, &status);
            }
            else if (angle == 270)
            {
                fits_update_key_dbl(fptr, "CD1_1", ctemp4, WCS_DECIMALS, comment, &status);
                fits_update_key_dbl(fptr, "CD1_2", ctemp3, WCS_DECIMALS, comment, &status);
                fits_update_key_dbl(fptr, "CD2_1", -ctemp2, WCS_DECIMALS, comment, &status);
                fits_update_key_dbl(fptr, "CD2_2", -ctemp1, WCS_DECIMALS, comment, &status);
            }
        }
    }

    /* Delete any polynomial solution */
    /* (These could maybe be switched, but I don't want to work them out yet */
    status = 0;
    if (!fits_read_key_dbl(fptr, "CO1_1", &ctemp1, comment, &status))
    {
        int i;
        char keyword[16];

        for (i = 1; i < 13; i++)
        {
            sprintf(keyword, "CO1_%d", i);
            fits_delete_key(fptr, keyword, &status);
        }
        for (i = 1; i < 13; i++)
        {
            sprintf(keyword, "CO2_%d", i);
            fits_delete_key(fptr, keyword, &status);
        }
    }

}

uint8_t * FITSData::getWritableImageBuffer()
{
    return m_ImageBuffer;
}

uint8_t const * FITSData::getImageBuffer() const
{
    return m_ImageBuffer;
}

void FITSData::setImageBuffer(uint8_t * buffer)
{
    delete[] m_ImageBuffer;
    m_ImageBuffer = buffer;
}

bool FITSData::checkDebayer()
{
    int status = 0;
    char bayerPattern[64], roworder[64];

    // Let's search for BAYERPAT keyword, if it's not found we return as there is no bayer pattern in this image
    if (fits_read_keyword(fptr, "BAYERPAT", bayerPattern, nullptr, &status))
        return false;

<<<<<<< HEAD
    if (stats.dataType != TUSHORT && stats.dataType != TBYTE)
=======
    fits_read_keyword(fptr, "ROWORDER", roworder, nullptr, &status);

    if (stats.bitpix != 16 && stats.bitpix != 8)
>>>>>>> cffc7f79
    {
        KSNotification::error(i18n("Only 8 and 16 bits bayered images supported."), i18n("Debayer error"));
        return false;
    }
    QString pattern(bayerPattern);
    pattern = pattern.remove('\'').trimmed();

    QString order(roworder);
    order = order.remove('\'').trimmed();

    if (order == "BOTTOM-UP")
    {
        if (pattern == "RGGB")
            pattern = "GBRG";
        else if (pattern == "GBRG")
            pattern = "RGGB";
        else if (pattern == "GRBG")
            pattern = "BGGR";
        else if (pattern == "BGGR")
            pattern = "GRBG";
        else return false;
    }

    if (pattern == "RGGB")
        debayerParams.filter = DC1394_COLOR_FILTER_RGGB;
    else if (pattern == "GBRG")
        debayerParams.filter = DC1394_COLOR_FILTER_GBRG;
    else if (pattern == "GRBG")
        debayerParams.filter = DC1394_COLOR_FILTER_GRBG;
    else if (pattern == "BGGR")
        debayerParams.filter = DC1394_COLOR_FILTER_BGGR;
    // We return unless we find a valid pattern
    else
    {
        KSNotification::error(i18n("Unsupported bayer pattern %1.", pattern), i18n("Debayer error"));
        return false;
    }

    fits_read_key(fptr, TINT, "XBAYROFF", &debayerParams.offsetX, nullptr, &status);
    fits_read_key(fptr, TINT, "YBAYROFF", &debayerParams.offsetY, nullptr, &status);

    if (debayerParams.offsetX == 1)
    {
        // This may leave odd values in the 0th column if the color filter is not there
        // in the sensor, but otherwise should process the offset correctly.
        // Only offsets of 0 or 1 are implemented in debayer_8bit() and debayer_16bit().
        switch (debayerParams.filter)
        {
            case DC1394_COLOR_FILTER_RGGB:
                debayerParams.filter = DC1394_COLOR_FILTER_GRBG;
                break;
            case DC1394_COLOR_FILTER_GBRG:
                debayerParams.filter = DC1394_COLOR_FILTER_BGGR;
                break;
            case DC1394_COLOR_FILTER_GRBG:
                debayerParams.filter = DC1394_COLOR_FILTER_RGGB;
                break;
            case DC1394_COLOR_FILTER_BGGR:
                debayerParams.filter = DC1394_COLOR_FILTER_GBRG;
                break;
        }
        debayerParams.offsetX = 0;
    }
    if (debayerParams.offsetX != 0 || debayerParams.offsetY > 1 || debayerParams.offsetY < 0)
    {
        KSNotification::error(i18n("Unsupported bayer offsets %1 %2.",
                                   debayerParams.offsetX, debayerParams.offsetY), i18n("Debayer error"));
        return false;
    }

    HasDebayer = true;

    return true;
}

void FITSData::getBayerParams(BayerParams * param)
{
    param->method  = debayerParams.method;
    param->filter  = debayerParams.filter;
    param->offsetX = debayerParams.offsetX;
    param->offsetY = debayerParams.offsetY;
}

void FITSData::setBayerParams(BayerParams * param)
{
    debayerParams.method  = param->method;
    debayerParams.filter  = param->filter;
    debayerParams.offsetX = param->offsetX;
    debayerParams.offsetY = param->offsetY;
}

bool FITSData::debayer()
{
    //    if (m_ImageBuffer == nullptr)
    //    {
    //        int anynull = 0, status = 0;

    //        //m_BayerBuffer = m_ImageBuffer;

    //        if (fits_read_img(fptr, stats.dataType, 1, stats.samples_per_channel, nullptr, m_ImageBuffer, &anynull, &status))
    //        {
    //            char errmsg[512];
    //            fits_get_errstatus(status, errmsg);
    //            KSNotification::error(i18n("Error reading image: %1", QString(errmsg)), i18n("Debayer error"));
    //            return false;
    //        }
    //    }

    switch (stats.dataType)
    {
        case TBYTE:
            return debayer_8bit();

        case TUSHORT:
            return debayer_16bit();

        default:
            return false;
    }
}

bool FITSData::debayer_8bit()
{
    dc1394error_t error_code;

    uint32_t rgb_size = stats.samples_per_channel * 3 * stats.bytesPerPixel;
    auto * destinationBuffer = new uint8_t[rgb_size];

    auto * bayer_source_buffer      = reinterpret_cast<uint8_t *>(m_ImageBuffer);
    auto * bayer_destination_buffer = reinterpret_cast<uint8_t *>(destinationBuffer);

    if (bayer_destination_buffer == nullptr)
    {
        KSNotification::error(i18n("Unable to allocate memory for temporary bayer buffer."), i18n("Debayer error"));
        return false;
    }

    int ds1394_height = stats.height;
    auto dc1394_source = bayer_source_buffer;

    if (debayerParams.offsetY == 1)
    {
        dc1394_source += stats.width;
        ds1394_height--;
    }
    // offsetX == 1 is handled in checkDebayer() and should be 0 here.

    error_code = dc1394_bayer_decoding_8bit(dc1394_source, bayer_destination_buffer, stats.width, ds1394_height,
                                            debayerParams.filter,
                                            debayerParams.method);

    if (error_code != DC1394_SUCCESS)
    {
        KSNotification::error(i18n("Debayer failed (%1)", error_code), i18n("Debayer error"));
        m_Channels = 1;
        delete[] destinationBuffer;
        return false;
    }

    if (m_ImageBufferSize != rgb_size)
    {
        delete[] m_ImageBuffer;
        m_ImageBuffer = new uint8_t[rgb_size];

        if (m_ImageBuffer == nullptr)
        {
            delete[] destinationBuffer;
            KSNotification::error(i18n("Unable to allocate memory for temporary bayer buffer."), i18n("Debayer error"));
            return false;
        }

        m_ImageBufferSize = rgb_size;
    }

    auto bayered_buffer = reinterpret_cast<uint8_t *>(m_ImageBuffer);

    // Data in R1G1B1, we need to copy them into 3 layers for FITS

    uint8_t * rBuff = bayered_buffer;
    uint8_t * gBuff = bayered_buffer + (stats.width * stats.height);
    uint8_t * bBuff = bayered_buffer + (stats.width * stats.height * 2);

    int imax = stats.samples_per_channel * 3 - 3;
    for (int i = 0; i <= imax; i += 3)
    {
        *rBuff++ = bayer_destination_buffer[i];
        *gBuff++ = bayer_destination_buffer[i + 1];
        *bBuff++ = bayer_destination_buffer[i + 2];
    }

    m_Channels = (m_Mode == FITS_NORMAL) ? 3 : 1;
    delete[] destinationBuffer;
    return true;
}

bool FITSData::debayer_16bit()
{
    dc1394error_t error_code;

    uint32_t rgb_size = stats.samples_per_channel * 3 * stats.bytesPerPixel;
    auto * destinationBuffer = new uint8_t[rgb_size];

    auto * bayer_source_buffer      = reinterpret_cast<uint16_t *>(m_ImageBuffer);
    auto * bayer_destination_buffer = reinterpret_cast<uint16_t *>(destinationBuffer);

    if (bayer_destination_buffer == nullptr)
    {
        KSNotification::error(i18n("Unable to allocate memory for temporary bayer buffer."), i18n("Debayer error"));
        return false;
    }

    int ds1394_height = stats.height;
    auto dc1394_source = bayer_source_buffer;

    if (debayerParams.offsetY == 1)
    {
        dc1394_source += stats.width;
        ds1394_height--;
    }
    // offsetX == 1 is handled in checkDebayer() and should be 0 here.

    error_code = dc1394_bayer_decoding_16bit(dc1394_source, bayer_destination_buffer, stats.width, ds1394_height,
                 debayerParams.filter,
                 debayerParams.method, 16);

    if (error_code != DC1394_SUCCESS)
    {
        KSNotification::error(i18n("Debayer failed (%1)", error_code), i18n("Debayer error"));
        m_Channels = 1;
        delete[] destinationBuffer;
        return false;
    }

    if (m_ImageBufferSize != rgb_size)
    {
        delete[] m_ImageBuffer;
        m_ImageBuffer = new uint8_t[rgb_size];

        if (m_ImageBuffer == nullptr)
        {
            delete[] destinationBuffer;
            KSNotification::error(i18n("Unable to allocate memory for temporary bayer buffer."), i18n("Debayer error"));
            return false;
        }

        m_ImageBufferSize = rgb_size;
    }

    auto bayered_buffer = reinterpret_cast<uint16_t *>(m_ImageBuffer);

    // Data in R1G1B1, we need to copy them into 3 layers for FITS

    uint16_t * rBuff = bayered_buffer;
    uint16_t * gBuff = bayered_buffer + (stats.width * stats.height);
    uint16_t * bBuff = bayered_buffer + (stats.width * stats.height * 2);

    int imax = stats.samples_per_channel * 3 - 3;
    for (int i = 0; i <= imax; i += 3)
    {
        *rBuff++ = bayer_destination_buffer[i];
        *gBuff++ = bayer_destination_buffer[i + 1];
        *bBuff++ = bayer_destination_buffer[i + 2];
    }

    m_Channels = (m_Mode == FITS_NORMAL) ? 3 : 1;
    delete[] destinationBuffer;
    return true;
}

double FITSData::getADU() const
{
    double adu = 0;
    for (int i = 0; i < m_Channels; i++)
        adu += stats.mean[i];

    return (adu / static_cast<double>(m_Channels));
}

QString FITSData::getLastError() const
{
    return lastError;
}

bool FITSData::getAutoRemoveTemporaryFITS() const
{
    return autoRemoveTemporaryFITS;
}

void FITSData::setAutoRemoveTemporaryFITS(bool value)
{
    autoRemoveTemporaryFITS = value;
}


template <typename T>
void FITSData::convertToQImage(double dataMin, double dataMax, double scale, double zero, QImage &image)
{
    const auto * buffer = reinterpret_cast<const T *>(getImageBuffer());
    const T limit   = std::numeric_limits<T>::max();
    T bMin    = dataMin < 0 ? 0 : dataMin;
    T bMax    = dataMax > limit ? limit : dataMax;
    uint16_t w    = width();
    uint16_t h    = height();
    uint32_t size = w * h;
    double val;

    if (channels() == 1)
    {
        /* Fill in pixel values using indexed map, linear scale */
        for (int j = 0; j < h; j++)
        {
            unsigned char * scanLine = image.scanLine(j);

            for (int i = 0; i < w; i++)
            {
                val         = qBound(bMin, buffer[j * w + i], bMax);
                val         = val * scale + zero;
                scanLine[i] = qBound<unsigned char>(0, static_cast<uint8_t>(val), 255);
            }
        }
    }
    else
    {
        double rval = 0, gval = 0, bval = 0;
        QRgb value;
        /* Fill in pixel values using indexed map, linear scale */
        for (int j = 0; j < h; j++)
        {
            auto * scanLine = reinterpret_cast<QRgb *>((image.scanLine(j)));

            for (int i = 0; i < w; i++)
            {
                rval = qBound(bMin, buffer[j * w + i], bMax);
                gval = qBound(bMin, buffer[j * w + i + size], bMax);
                bval = qBound(bMin, buffer[j * w + i + size * 2], bMax);

                value = qRgb(rval * scale + zero, gval * scale + zero, bval * scale + zero);

                scanLine[i] = value;
            }
        }
    }
}

QImage FITSData::FITSToImage(const QString &filename)
{
    QImage fitsImage;
    double min, max;

    FITSData data;

    QFuture<bool> future = data.loadFITS(filename);

    // Wait synchronously
    future.waitForFinished();
    if (future.result() == false)
        return fitsImage;

    data.getMinMax(&min, &max);

    if (min == max)
    {
        fitsImage.fill(Qt::white);
        return fitsImage;
    }

    if (data.channels() == 1)
    {
        fitsImage = QImage(data.width(), data.height(), QImage::Format_Indexed8);

        fitsImage.setColorCount(256);
        for (int i = 0; i < 256; i++)
            fitsImage.setColor(i, qRgb(i, i, i));
    }
    else
    {
        fitsImage = QImage(data.width(), data.height(), QImage::Format_RGB32);
    }

    double dataMin = data.stats.mean[0] - data.stats.stddev[0];
    double dataMax = data.stats.mean[0] + data.stats.stddev[0] * 3;

    double bscale = 255. / (dataMax - dataMin);
    double bzero  = (-dataMin) * (255. / (dataMax - dataMin));

    // Long way to do this since we do not want to use templated functions here
    switch (data.stats.dataType)
    {
        case TBYTE:
            data.convertToQImage<uint8_t>(dataMin, dataMax, bscale, bzero, fitsImage);
            break;

        case TSHORT:
            data.convertToQImage<int16_t>(dataMin, dataMax, bscale, bzero, fitsImage);
            break;

        case TUSHORT:
            data.convertToQImage<uint16_t>(dataMin, dataMax, bscale, bzero, fitsImage);
            break;

        case TLONG:
            data.convertToQImage<int32_t>(dataMin, dataMax, bscale, bzero, fitsImage);
            break;

        case TULONG:
            data.convertToQImage<uint32_t>(dataMin, dataMax, bscale, bzero, fitsImage);
            break;

        case TFLOAT:
            data.convertToQImage<float>(dataMin, dataMax, bscale, bzero, fitsImage);
            break;

        case TLONGLONG:
            data.convertToQImage<int64_t>(dataMin, dataMax, bscale, bzero, fitsImage);
            break;

        case TDOUBLE:
            data.convertToQImage<double>(dataMin, dataMax, bscale, bzero, fitsImage);
            break;

        default:
            break;
    }

    return fitsImage;
}

bool FITSData::ImageToFITS(const QString &filename, const QString &format, QString &output)
{
    if (QImageReader::supportedImageFormats().contains(format.toLatin1()) == false)
    {
        qCCritical(KSTARS_FITS) << "Failed to convert" << filename << "to FITS since format" << format << "is not supported in Qt";
        return false;
    }

    QImage input;

    if (input.load(filename, format.toLatin1()) == false)
    {
        qCCritical(KSTARS_FITS) << "Failed to open image" << filename;
        return false;
    }

    output = QString(KSPaths::writableLocation(QStandardPaths::TempLocation) + QFileInfo(filename).fileName() + ".fits");

    //This section sets up the FITS File
    fitsfile *fptr = nullptr;
    int status = 0;
    long  fpixel = 1, naxis = input.allGray() ? 2 : 3, nelements, exposure;
    long naxes[3] = { input.width(), input.height(), naxis == 3 ? 3 : 1 };
    char error_status[512] = {0};

    if (fits_create_file(&fptr, QString('!' + output).toLatin1().data(), &status))
    {
        fits_get_errstatus(status, error_status);
        qCCritical(KSTARS_FITS) << "Failed to create FITS file. Error:" << error_status;
        return false;
    }

    if (fits_create_img(fptr, BYTE_IMG, naxis, naxes, &status))
    {
        qCWarning(KSTARS_FITS) << "fits_create_img failed:" << error_status;
        status = 0;
        fits_flush_file(fptr, &status);
        fits_close_file(fptr, &status);
        return false;
    }

    exposure = 1;
    fits_update_key(fptr, TLONG, "EXPOSURE", &exposure, "Total Exposure Time", &status);

    // Gray image
    if (naxis == 2)
    {
        nelements = naxes[0] * naxes[1];
        if (fits_write_img(fptr, TBYTE, fpixel, nelements, input.bits(), &status))
        {
            fits_get_errstatus(status, error_status);
            qCWarning(KSTARS_FITS) << "fits_write_img GRAY failed:" << error_status;
            status = 0;
            fits_flush_file(fptr, &status);
            fits_close_file(fptr, &status);
            return false;
        }
    }
    // RGB image, we have to convert from ARGB format to R G B for each plane
    else
    {
        nelements = naxes[0] * naxes[1] * 3;

        uint8_t *srcBuffer = input.bits();
        // ARGB
        uint32_t srcBytes = naxes[0] * naxes[1] * 4 - 4;

        uint8_t *rgbBuffer = new uint8_t[nelements];
        if (rgbBuffer == nullptr)
        {
            qCWarning(KSTARS_FITS) << "Not enough memory for RGB buffer";
            fits_flush_file(fptr, &status);
            fits_close_file(fptr, &status);
            return false;
        }

        uint8_t *subR = rgbBuffer;
        uint8_t *subG = rgbBuffer + naxes[0] * naxes[1];
        uint8_t *subB = rgbBuffer + naxes[0] * naxes[1] * 2;
        for (uint32_t i = 0; i < srcBytes; i += 4)
        {
            *subB++ = srcBuffer[i];
            *subG++ = srcBuffer[i + 1];
            *subR++ = srcBuffer[i + 2];
        }

        if (fits_write_img(fptr, TBYTE, fpixel, nelements, rgbBuffer, &status))
        {
            fits_get_errstatus(status, error_status);
            qCWarning(KSTARS_FITS) << "fits_write_img RGB failed:" << error_status;
            status = 0;
            fits_flush_file(fptr, &status);
            fits_close_file(fptr, &status);
            delete [] rgbBuffer;
            return false;
        }

        delete [] rgbBuffer;
    }

    if (fits_flush_file(fptr, &status))
    {
        fits_get_errstatus(status, error_status);
        qCWarning(KSTARS_FITS) << "fits_flush_file failed:" << error_status;
        status = 0;
        fits_close_file(fptr, &status);
        return false;
    }

    if (fits_close_file(fptr, &status))
    {
        fits_get_errstatus(status, error_status);
        qCWarning(KSTARS_FITS) << "fits_close_file failed:" << error_status;
        return false;
    }

    return true;
}

#if 0
bool FITSData::injectWCS(const QString &newWCSFile, double orientation, double ra, double dec, double pixscale)
{
    int status = 0, exttype = 0;
    long nelements;
    fitsfile * new_fptr;
    char errMsg[512];

    qCInfo(KSTARS_FITS) << "Creating new WCS file:" << newWCSFile << "with parameters Orientation:" << orientation
                        << "RA:" << ra << "DE:" << dec << "Pixel Scale:" << pixscale;

    nelements = stats.samples_per_channel * m_Channels;

    /* Create a new File, overwriting existing*/
    if (fits_create_file(&new_fptr, QString('!' + newWCSFile).toLatin1(), &status))
    {
        fits_get_errstatus(status, errMsg);
        lastError = QString(errMsg);
        fits_report_error(stderr, status);
        return false;
    }

    if (fits_movabs_hdu(fptr, 1, &exttype, &status))
    {
        fits_get_errstatus(status, errMsg);
        lastError = QString(errMsg);
        fits_report_error(stderr, status);
        return false;
    }

    if (fits_copy_file(fptr, new_fptr, 1, 1, 1, &status))
    {
        fits_get_errstatus(status, errMsg);
        lastError = QString(errMsg);
        fits_report_error(stderr, status);
        return false;
    }

    /* close current file */
    if (fits_close_file(fptr, &status))
    {
        fits_get_errstatus(status, errMsg);
        lastError = QString(errMsg);
        fits_report_error(stderr, status);
        return false;
    }

    status = 0;

    if (m_isTemporary && autoRemoveTemporaryFITS)
    {
        QFile::remove(m_Filename);
        m_isTemporary = false;
        qCDebug(KSTARS_FITS) << "Removing FITS File: " << m_Filename;
    }

    m_Filename = newWCSFile;
    m_isTemporary = true;

    fptr = new_fptr;

    if (fits_movabs_hdu(fptr, 1, &exttype, &status))
    {
        fits_get_errstatus(status, errMsg);
        lastError = QString(errMsg);
        fits_report_error(stderr, status);
        return false;
    }

    /* Write Data */
    if (fits_write_img(fptr, stats.dataType, 1, nelements, m_ImageBuffer, &status))
    {
        fits_get_errstatus(status, errMsg);
        lastError = QString(errMsg);
        fits_report_error(stderr, status);
        return false;
    }

    /* Write keywords */

    // Minimum
    if (fits_update_key(fptr, TDOUBLE, "DATAMIN", &(stats.min), "Minimum value", &status))
    {
        fits_get_errstatus(status, errMsg);
        lastError = QString(errMsg);
        fits_report_error(stderr, status);
        return false;
    }

    // Maximum
    if (fits_update_key(fptr, TDOUBLE, "DATAMAX", &(stats.max), "Maximum value", &status))
    {
        fits_get_errstatus(status, errMsg);
        lastError = QString(errMsg);
        fits_report_error(stderr, status);
        return false;
    }

    // NAXIS1
    if (fits_update_key(fptr, TUSHORT, "NAXIS1", &(stats.width), "length of data axis 1", &status))
    {
        fits_get_errstatus(status, errMsg);
        lastError = QString(errMsg);
        fits_report_error(stderr, status);
        return false;
    }

    // NAXIS2
    if (fits_update_key(fptr, TUSHORT, "NAXIS2", &(stats.height), "length of data axis 2", &status))
    {
        fits_get_errstatus(status, errMsg);
        lastError = QString(errMsg);
        fits_report_error(stderr, status);
        return false;
    }

    fits_update_key(fptr, TDOUBLE, "OBJCTRA", &ra, "Object RA", &status);
    fits_update_key(fptr, TDOUBLE, "OBJCTDEC", &dec, "Object DEC", &status);

    int epoch = 2000;

    fits_update_key(fptr, TINT, "EQUINOX", &epoch, "Equinox", &status);

    fits_update_key(fptr, TDOUBLE, "CRVAL1", &ra, "CRVAL1", &status);
    fits_update_key(fptr, TDOUBLE, "CRVAL2", &dec, "CRVAL1", &status);

    char radecsys[8] = "FK5";
    char ctype1[16]  = "RA---TAN";
    char ctype2[16]  = "DEC--TAN";

    fits_update_key(fptr, TSTRING, "RADECSYS", radecsys, "RADECSYS", &status);
    fits_update_key(fptr, TSTRING, "CTYPE1", ctype1, "CTYPE1", &status);
    fits_update_key(fptr, TSTRING, "CTYPE2", ctype2, "CTYPE2", &status);

    double crpix1 = width() / 2.0;
    double crpix2 = height() / 2.0;

    fits_update_key(fptr, TDOUBLE, "CRPIX1", &crpix1, "CRPIX1", &status);
    fits_update_key(fptr, TDOUBLE, "CRPIX2", &crpix2, "CRPIX2", &status);

    // Arcsecs per Pixel
    double secpix1 = pixscale;
    double secpix2 = pixscale;

    fits_update_key(fptr, TDOUBLE, "SECPIX1", &secpix1, "SECPIX1", &status);
    fits_update_key(fptr, TDOUBLE, "SECPIX2", &secpix2, "SECPIX2", &status);

    double degpix1 = secpix1 / 3600.0;
    double degpix2 = secpix2 / 3600.0;

    fits_update_key(fptr, TDOUBLE, "CDELT1", &degpix1, "CDELT1", &status);
    fits_update_key(fptr, TDOUBLE, "CDELT2", &degpix2, "CDELT2", &status);

    // Rotation is CW, we need to convert it to CCW per CROTA1 definition
    double rotation = 360 - orientation;
    if (rotation > 360)
        rotation -= 360;

    fits_update_key(fptr, TDOUBLE, "CROTA1", &rotation, "CROTA1", &status);
    fits_update_key(fptr, TDOUBLE, "CROTA2", &rotation, "CROTA2", &status);

    // ISO Date
    if (fits_write_date(fptr, &status))
    {
        fits_get_errstatus(status, errMsg);
        lastError = QString(errMsg);
        fits_report_error(stderr, status);
        return false;
    }

    QString history =
        QString("Modified by KStars on %1").arg(QDateTime::currentDateTime().toString("yyyy-MM-ddThh:mm:ss"));
    // History
    if (fits_write_history(fptr, history.toLatin1(), &status))
    {
        fits_get_errstatus(status, errMsg);
        lastError = QString(errMsg);
        fits_report_error(stderr, status);
        return false;
    }

    fits_flush_file(fptr, &status);

    WCSLoaded = false;

    qCDebug(KSTARS_FITS) << "Finished creating WCS file: " << newWCSFile;

    return true;
}
#endif

bool FITSData::injectWCS(double orientation, double ra, double dec, double pixscale)
{
    int status = 0;

    fits_update_key(fptr, TDOUBLE, "OBJCTRA", &ra, "Object RA", &status);
    fits_update_key(fptr, TDOUBLE, "OBJCTDEC", &dec, "Object DEC", &status);

    int epoch = 2000;

    fits_update_key(fptr, TINT, "EQUINOX", &epoch, "Equinox", &status);

    fits_update_key(fptr, TDOUBLE, "CRVAL1", &ra, "CRVAL1", &status);
    fits_update_key(fptr, TDOUBLE, "CRVAL2", &dec, "CRVAL1", &status);

    char radecsys[8] = "FK5";
    char ctype1[16]  = "RA---TAN";
    char ctype2[16]  = "DEC--TAN";

    fits_update_key(fptr, TSTRING, "RADECSYS", radecsys, "RADECSYS", &status);
    fits_update_key(fptr, TSTRING, "CTYPE1", ctype1, "CTYPE1", &status);
    fits_update_key(fptr, TSTRING, "CTYPE2", ctype2, "CTYPE2", &status);

    double crpix1 = width() / 2.0;
    double crpix2 = height() / 2.0;

    fits_update_key(fptr, TDOUBLE, "CRPIX1", &crpix1, "CRPIX1", &status);
    fits_update_key(fptr, TDOUBLE, "CRPIX2", &crpix2, "CRPIX2", &status);

    // Arcsecs per Pixel
    double secpix1 = pixscale;
    double secpix2 = pixscale;

    fits_update_key(fptr, TDOUBLE, "SECPIX1", &secpix1, "SECPIX1", &status);
    fits_update_key(fptr, TDOUBLE, "SECPIX2", &secpix2, "SECPIX2", &status);

    double degpix1 = secpix1 / 3600.0;
    double degpix2 = secpix2 / 3600.0;

    fits_update_key(fptr, TDOUBLE, "CDELT1", &degpix1, "CDELT1", &status);
    fits_update_key(fptr, TDOUBLE, "CDELT2", &degpix2, "CDELT2", &status);

    // Rotation is CW, we need to convert it to CCW per CROTA1 definition
    double rotation = 360 - orientation;
    if (rotation > 360)
        rotation -= 360;

    fits_update_key(fptr, TDOUBLE, "CROTA1", &rotation, "CROTA1", &status);
    fits_update_key(fptr, TDOUBLE, "CROTA2", &rotation, "CROTA2", &status);

    WCSLoaded = false;

    qCDebug(KSTARS_FITS) << "Finished update WCS info.";

    return true;
}

bool FITSData::contains(const QPointF &point) const
{
    return (point.x() >= 0 && point.y() >= 0 && point.x() <= stats.width && point.y() <= stats.height);
}

void FITSData::saveStatistics(FITSImage::Statistic &other)
{
    other = stats;
}

void FITSData::restoreStatistics(FITSImage::Statistic &other)
{
    stats = other;
}<|MERGE_RESOLUTION|>--- conflicted
+++ resolved
@@ -2518,13 +2518,7 @@
     if (fits_read_keyword(fptr, "BAYERPAT", bayerPattern, nullptr, &status))
         return false;
 
-<<<<<<< HEAD
     if (stats.dataType != TUSHORT && stats.dataType != TBYTE)
-=======
-    fits_read_keyword(fptr, "ROWORDER", roworder, nullptr, &status);
-
-    if (stats.bitpix != 16 && stats.bitpix != 8)
->>>>>>> cffc7f79
     {
         KSNotification::error(i18n("Only 8 and 16 bits bayered images supported."), i18n("Debayer error"));
         return false;
