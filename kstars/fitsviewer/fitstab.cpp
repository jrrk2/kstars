/***************************************************************************
                          FITS Tab
                             -------------------
    copyright            : (C) 2012 by Jasem Mutlaq
    email                : mutlaqja@ikarustech.com
 ***************************************************************************/

/***************************************************************************
 *                                                                         *
 *   This program is free software; you can redistribute it and/or modify  *
 *   it under the terms of the GNU General Public License as published by  *
 *   the Free Software Foundation; either version 2 of the License, or     *
 *   (at your option) any later version.                                   *
 *                                                                         *
 ***************************************************************************/

#include <QClipboard>

#include <QUndoStack>
#include <KLocalizedString>
#include <KMessageBox>
#include <QFileDialog>

#include "Options.h"
#include "fitstab.h"
#include "fitsview.h"
#include "fitshistogram.h"
#include "fitsviewer.h"

#include "ui_statform.h"
#include "ui_fitsheaderdialog.h"

FITSTab::FITSTab(FITSViewer *parent) : QWidget()
{
    image      = NULL;
    histogram  = NULL;
    viewer     = parent;

    mDirty     = false;
    undoStack = new QUndoStack(this);
    undoStack->setUndoLimit(10);
    undoStack->clear();
    connect(undoStack, SIGNAL(cleanChanged(bool)), this, SLOT(modifyFITSState(bool)));
}

FITSTab::~FITSTab()
{
    disconnect(0,0,0);
}

void FITSTab::saveUnsaved()
{

    if( undoStack->isClean() || image->getMode() != FITS_NORMAL)
        return;

    QString caption = xi18n( "Save Changes to FITS?" );
    QString message = xi18n( "The current FITS file has unsaved changes.  Would you like to save before closing it?" );
    int ans = KMessageBox::warningYesNoCancel( 0, message, caption, KStandardGuiItem::save(), KStandardGuiItem::discard() );
    if( ans == KMessageBox::Yes )
        saveFile();
    if( ans == KMessageBox::No )
    {
        undoStack->clear();
        modifyFITSState();
    }
}


void FITSTab::closeEvent(QCloseEvent *ev)
{
    saveUnsaved();
    if( undoStack->isClean() )
        ev->accept();
    else
        ev->ignore();

}

bool FITSTab::loadFITS(const QUrl *imageURL, FITSMode mode, FITSScale filter)
{
    if (image == NULL)
    {
        image = new FITSView(this, mode);
        image->setSizePolicy(QSizePolicy::Expanding, QSizePolicy::Expanding);
        QVBoxLayout *vlayout = new QVBoxLayout();

        vlayout->addWidget(image);

        setLayout(vlayout);
        connect(image, SIGNAL(newStatus(QString,FITSBar)), this, SIGNAL(newStatus(QString,FITSBar)));
    }

    currentURL = *imageURL;

    bool imageLoad = image->loadFITS(imageURL->url());

    if (imageLoad)
    {
        if (histogram == NULL)
            histogram = new FITSHistogram(this);
        else
            histogram->updateHistogram();

        FITSImage *image_data = image->getImageData();

        image_data->setHistogram(histogram);
        image_data->applyFilter(filter);

        if (filter != FITS_NONE)
            image->rescale(ZOOM_KEEP_LEVEL);

        if (viewer->isStarsMarked())
            image->toggleStars(true);

        image->updateFrame();
    }


    return imageLoad;
}

void FITSTab::modifyFITSState(bool clean)
{
    if (clean)
    {
        if (undoStack->isClean() == false)
            undoStack->setClean();

        mDirty = false;
    }
    else
        mDirty = true;

    emit changeStatus(clean);
}

int FITSTab::saveFITS(const QString &filename)
{
    return image->saveFITS(filename);
}

void FITSTab::copyFITS()
{
    QApplication::clipboard()->setImage( *(image->getDisplayImage()) );
}

void FITSTab::histoFITS()
{
    histogram->show();
}


void FITSTab::statFITS()
{
    QDialog statDialog;
    Ui::statForm stat;
    stat.setupUi(&statDialog);

    FITSImage *image_data = image->getImageData();

    stat.widthOUT->setText(QString::number(image_data->getWidth()));
    stat.heightOUT->setText(QString::number(image_data->getHeight()));
    stat.bitpixOUT->setText(QString::number(image_data->getBPP()));
    stat.maxOUT->setText(QString::number(image_data->getMax()));
    stat.minOUT->setText(QString::number(image_data->getMin()));
    stat.meanOUT->setText(QString::number(image_data->getAverage()));
    stat.stddevOUT->setText(QString::number(image_data->getStdDev(), 'g', 3));
    stat.HFROUT->setText(QString::number(image_data->getHFR(), 'g', 3));

    statDialog.exec();
}

void FITSTab::headerFITS()
{
    QString recordList;
    int nkeys;
    int err_status;
    char err_text[FLEN_STATUS];

    FITSImage *image_data = image->getImageData();

    if ( (err_status = image_data->getFITSRecord(recordList, nkeys)) < 0)
    {
        fits_get_errstatus(err_status, err_text);
        KMessageBox::error(0, xi18n("FITS record error: %1", QString::fromUtf8(err_text)), xi18n("FITS Header"));
        return;
    }

    //FIXME: possible crash! Must use QPointer<...>!
    QDialog fitsHeaderDialog;
    Ui::fitsHeaderDialog header;
    header.setupUi(&fitsHeaderDialog);
    header.tableWidget->setRowCount(nkeys);
    for(int i = 0; i < nkeys; i++)
    {
        QString record = recordList.mid(i*80, 80);
        // I love regexp!
        QStringList properties = record.split(QRegExp("[=/]"));

        QTableWidgetItem* tempItem = new QTableWidgetItem(properties[0].simplified());
        tempItem->setFlags(Qt::ItemIsSelectable | Qt::ItemIsEnabled);
        header.tableWidget->setItem(i, 0, tempItem);

        if (properties.size() > 1)
        {
            tempItem = new QTableWidgetItem(properties[1].simplified());
            tempItem->setFlags(Qt::ItemIsSelectable | Qt::ItemIsEnabled);
            header.tableWidget->setItem(i, 1, tempItem);
        }

        if (properties.size() > 2)
        {
            tempItem = new QTableWidgetItem(properties[2].simplified());
            tempItem->setFlags(Qt::ItemIsSelectable | Qt::ItemIsEnabled);
            header.tableWidget->setItem(i, 2, tempItem);
        }

    }

    header.tableWidget->resizeColumnsToContents();
    fitsHeaderDialog.exec();

}


bool FITSTab::saveFile()
{
    int err_status;
    char err_text[FLEN_STATUS];

    QUrl backupCurrent = currentURL;
    QUrl currentDir(Options::fitsDir());
    currentDir.setScheme("file");

    if (currentURL.path().contains("/tmp/"))
        currentURL.clear();

    // If no changes made, return.
    if( mDirty == false && !currentURL.isEmpty())
        return false;

    if (currentURL.isEmpty())
    {
        currentURL = QFileDialog::getSaveFileUrl(0, xi18n("Save FITS"), currentDir, "FITS (*.fits *.fit)");
        // if user presses cancel
        if (currentURL.isEmpty())
        {
            currentURL = backupCurrent;
            return false;
        }

        if (currentURL.path().contains('.') == 0)
            currentURL.setPath(currentURL.path() + ".fits");

        if (QFile::exists(currentURL.path()))
        {
            int r = KMessageBox::warningContinueCancel(0,
                        xi18n( "A file named \"%1\" already exists. "
                              "Overwrite it?", currentURL.fileName() ),
<<<<<<< HEAD
                        xi18n( "Overwrite File?" ),
                        KGuiItem(xi18n( "&Overwrite" )) );
            if(r==KMessageBox::Cancel) return;
=======
                        i18n( "Overwrite File?" ),
                        KGuiItem(i18n( "&Overwrite" )) );
            if(r==KMessageBox::Cancel)
                return false;
>>>>>>> b3ca1660
        }
    }

    if ( currentURL.isValid() )
    {
        if ( (err_status = saveFITS('!' + currentURL.path())) < 0)
        {
            fits_get_errstatus(err_status, err_text);
            // Use KMessageBox or something here
<<<<<<< HEAD
            KMessageBox::error(0, xi18n("FITS file save error: %1",
                                       QString::fromUtf8(err_text)), xi18n("FITS Save"));
            return;
=======
            KMessageBox::error(0, i18n("FITS file save error: %1",
                                       QString::fromUtf8(err_text)), i18n("FITS Save"));
            return false;
>>>>>>> b3ca1660
        }

        //statusBar()->changeItem(xi18n("File saved."), 3);

<<<<<<< HEAD
        emit newStatus(xi18n("File saved."), FITS_MESSAGE);
=======
        emit newStatus(i18n("File saved to %1", currentURL.url()), FITS_MESSAGE);
>>>>>>> b3ca1660
        modifyFITSState();
        return true;
    } else
    {
<<<<<<< HEAD
        QString message = xi18n( "Invalid URL: %1", currentURL.url() );
        KMessageBox::sorry( 0, message, xi18n( "Invalid URL" ) );
=======
        QString message = i18n( "Invalid URL: %1", currentURL.url() );
        KMessageBox::sorry( 0, message, i18n( "Invalid URL" ) );
        return false;
>>>>>>> b3ca1660
    }
}

bool FITSTab::saveFileAs()
{
    currentURL.clear();
    return saveFile();
}

void FITSTab::ZoomIn()
{
   image->ZoomIn();
}

void FITSTab::ZoomOut()
{
  image->ZoomOut();
}

void FITSTab::ZoomDefault()
{
  image->ZoomDefault();
}

void FITSTab::tabPositionUpdated()
{
    undoStack->setActive(true);
    emit newStatus(QString("%1%").arg(image->getCurrentZoom()), FITS_ZOOM);
    emit newStatus(QString("%1x%2").arg(image->getImageData()->getWidth()).arg(image->getImageData()->getHeight()), FITS_RESOLUTION);
}<|MERGE_RESOLUTION|>--- conflicted
+++ resolved
@@ -258,16 +258,11 @@
             int r = KMessageBox::warningContinueCancel(0,
                         xi18n( "A file named \"%1\" already exists. "
                               "Overwrite it?", currentURL.fileName() ),
-<<<<<<< HEAD
-                        xi18n( "Overwrite File?" ),
-                        KGuiItem(xi18n( "&Overwrite" )) );
-            if(r==KMessageBox::Cancel) return;
-=======
                         i18n( "Overwrite File?" ),
                         KGuiItem(i18n( "&Overwrite" )) );
             if(r==KMessageBox::Cancel)
                 return false;
->>>>>>> b3ca1660
+
         }
     }
 
@@ -277,36 +272,21 @@
         {
             fits_get_errstatus(err_status, err_text);
             // Use KMessageBox or something here
-<<<<<<< HEAD
-            KMessageBox::error(0, xi18n("FITS file save error: %1",
-                                       QString::fromUtf8(err_text)), xi18n("FITS Save"));
-            return;
-=======
             KMessageBox::error(0, i18n("FITS file save error: %1",
                                        QString::fromUtf8(err_text)), i18n("FITS Save"));
             return false;
->>>>>>> b3ca1660
         }
 
         //statusBar()->changeItem(xi18n("File saved."), 3);
 
-<<<<<<< HEAD
-        emit newStatus(xi18n("File saved."), FITS_MESSAGE);
-=======
         emit newStatus(i18n("File saved to %1", currentURL.url()), FITS_MESSAGE);
->>>>>>> b3ca1660
         modifyFITSState();
         return true;
     } else
     {
-<<<<<<< HEAD
-        QString message = xi18n( "Invalid URL: %1", currentURL.url() );
-        KMessageBox::sorry( 0, message, xi18n( "Invalid URL" ) );
-=======
         QString message = i18n( "Invalid URL: %1", currentURL.url() );
         KMessageBox::sorry( 0, message, i18n( "Invalid URL" ) );
         return false;
->>>>>>> b3ca1660
     }
 }
 
