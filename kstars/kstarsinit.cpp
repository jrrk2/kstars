--- conflicted
+++ resolved
@@ -500,15 +500,13 @@
     actionCollection()->add<KToggleAction>("show_cbounds", this, SLOT( slotViewToolBar() ) )
         << i18nc("Toggle Constellation Boundaries in the display", "C. Boundaries" )
         << QIcon::fromTheme("kstars_cbound" )
-<<<<<<< HEAD
         << ToolTip( xi18n("Toggle constellation boundaries") );
+
     actionCollection()->add<KToggleAction>("show_constellationart", this, SLOT( slotViewToolBar() ) )
         << xi18nc("Toggle Constellation Art in the display", "C. Art" )
         << QIcon::fromTheme("kstars_constellationart" )
         << ToolTip( xi18n("Toggle constellation art") );
-=======
-        << ToolTip( i18n("Toggle constellation boundaries") );
->>>>>>> 2c78893b
+
     actionCollection()->add<KToggleAction>("show_mw", this, SLOT( slotViewToolBar() ) )
         << i18nc("Toggle Milky Way in the display", "Milky Way" )
         << QIcon::fromTheme("kstars_mw" )
