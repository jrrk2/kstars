--- conflicted
+++ resolved
@@ -322,11 +322,7 @@
     // Create writable data dir if it does not exist
     QDir writableDir;
     writableDir.mkdir(QStandardPaths::writableLocation(QStandardPaths::DataLocation));
-<<<<<<< HEAD
 #ifndef KSTARS_LITE
-=======
-
->>>>>>> 35c5d9e3
     KStars::createInstance( true, ! parser.isSet( "paused" ), datestring );
 
     // no session.. just start up normally
