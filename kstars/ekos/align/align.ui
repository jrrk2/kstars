--- conflicted
+++ resolved
@@ -6,13 +6,8 @@
    <rect>
     <x>0</x>
     <y>0</y>
-<<<<<<< HEAD
-    <width>920</width>
-    <height>675</height>
-=======
-    <width>647</width>
-    <height>531</height>
->>>>>>> 2c3b8c64
+    <width>832</width>
+    <height>632</height>
    </rect>
   </property>
   <layout class="QHBoxLayout" name="primaryLayout" stretch="1,3">
@@ -304,7 +299,56 @@
         <property name="spacing">
          <number>3</number>
         </property>
-<<<<<<< HEAD
+        <item row="2" column="3">
+         <widget class="QLineEdit" name="RotOut">
+          <property name="toolTip">
+           <string>Image rotation angle, East of North</string>
+          </property>
+          <property name="readOnly">
+           <bool>true</bool>
+          </property>
+         </widget>
+        </item>
+        <item row="3" column="0">
+         <widget class="QLabel" name="label_8">
+          <property name="toolTip">
+           <string>Effective field of view size in arcminutes.</string>
+          </property>
+          <property name="text">
+           <string>FOV:</string>
+          </property>
+         </widget>
+        </item>
+        <item row="1" column="0">
+         <widget class="QLabel" name="err">
+          <property name="toolTip">
+           <string>Difference between telescope coordinates and solution coordinates in arcsec</string>
+          </property>
+          <property name="text">
+           <string>Err:</string>
+          </property>
+         </widget>
+        </item>
+        <item row="3" column="1">
+         <widget class="QLineEdit" name="FOVOut">
+          <property name="toolTip">
+           <string>Effective field of view size in arcminutes.</string>
+          </property>
+          <property name="text">
+           <string/>
+          </property>
+          <property name="readOnly">
+           <bool>false</bool>
+          </property>
+         </widget>
+        </item>
+        <item row="0" column="3">
+         <widget class="QLineEdit" name="SolverDecOut">
+          <property name="readOnly">
+           <bool>true</bool>
+          </property>
+         </widget>
+        </item>
         <item row="1" column="1" colspan="3">
          <widget class="QLineEdit" name="errOut">
           <property name="toolTip">
@@ -318,8 +362,13 @@
           </property>
          </widget>
         </item>
-=======
->>>>>>> 2c3b8c64
+        <item row="0" column="2">
+         <widget class="QLabel" name="label_6">
+          <property name="text">
+           <string>DE:</string>
+          </property>
+         </widget>
+        </item>
         <item row="2" column="0">
          <widget class="QLabel" name="label_17">
           <property name="toolTip">
@@ -330,12 +379,37 @@
           </property>
          </widget>
         </item>
-        <item row="0" column="2">
-         <widget class="QLabel" name="label_6">
-          <property name="text">
-           <string>DE:</string>
-<<<<<<< HEAD
-=======
+        <item row="0" column="1">
+         <widget class="QLineEdit" name="SolverRAOut">
+          <property name="readOnly">
+           <bool>true</bool>
+          </property>
+         </widget>
+        </item>
+        <item row="2" column="2">
+         <widget class="QLabel" name="label_10">
+          <property name="toolTip">
+           <string>Image rotation angle, East of North</string>
+          </property>
+          <property name="text">
+           <string>Rot:</string>
+          </property>
+         </widget>
+        </item>
+        <item row="2" column="1">
+         <widget class="QLineEdit" name="pixScaleOut">
+          <property name="toolTip">
+           <string>Image scale in arcsecs/pixel</string>
+          </property>
+          <property name="readOnly">
+           <bool>true</bool>
+          </property>
+         </widget>
+        </item>
+        <item row="0" column="0">
+         <widget class="QLabel" name="label_2">
+          <property name="text">
+           <string>RA:</string>
           </property>
          </widget>
         </item>
@@ -356,184 +430,6 @@
           </item>
          </widget>
         </item>
-        <item row="2" column="1">
-         <widget class="QLineEdit" name="pixScaleOut">
-          <property name="toolTip">
-           <string>Image scale in arcsecs/pixel</string>
-          </property>
-          <property name="readOnly">
-           <bool>true</bool>
-          </property>
-         </widget>
-        </item>
-        <item row="0" column="1">
-         <widget class="QLineEdit" name="SolverRAOut">
-          <property name="readOnly">
-           <bool>true</bool>
->>>>>>> 2c3b8c64
-          </property>
-         </widget>
-        </item>
-        <item row="2" column="3">
-         <widget class="QLineEdit" name="RotOut">
-          <property name="toolTip">
-           <string>Image rotation angle, East of North</string>
-          </property>
-          <property name="readOnly">
-           <bool>true</bool>
-          </property>
-         </widget>
-        </item>
-<<<<<<< HEAD
-        <item row="0" column="3">
-         <widget class="QLineEdit" name="SolverDecOut">
-=======
-        <item row="2" column="2">
-         <widget class="QLabel" name="label_10">
-          <property name="toolTip">
-           <string>Image rotation angle, East of North</string>
-          </property>
-          <property name="text">
-           <string>Rot:</string>
-          </property>
-         </widget>
-        </item>
-        <item row="1" column="1" colspan="3">
-         <widget class="QLineEdit" name="errOut">
-          <property name="toolTip">
-           <string>Difference between telescope coordinates and solution coordinates in arcsec</string>
-          </property>
-          <property name="text">
-           <string/>
-          </property>
->>>>>>> 2c3b8c64
-          <property name="readOnly">
-           <bool>true</bool>
-          </property>
-         </widget>
-        </item>
-<<<<<<< HEAD
-        <item row="2" column="2">
-         <widget class="QLabel" name="label_10">
-          <property name="toolTip">
-           <string>Image rotation angle, East of North</string>
-          </property>
-=======
-        <item row="1" column="0">
-         <widget class="QLabel" name="err">
-          <property name="toolTip">
-           <string>Difference between telescope coordinates and solution coordinates in arcsec</string>
-          </property>
-          <property name="text">
-           <string>Err:</string>
-          </property>
-         </widget>
-        </item>
-        <item row="3" column="0">
-         <widget class="QLabel" name="label_8">
-          <property name="toolTip">
-           <string>Effective field of view size in arcminutes.</string>
-          </property>
-          <property name="text">
-           <string>FOV:</string>
-          </property>
-         </widget>
-        </item>
-        <item row="0" column="0">
-         <widget class="QLabel" name="label_2">
->>>>>>> 2c3b8c64
-          <property name="text">
-           <string>RA:</string>
-          </property>
-         </widget>
-        </item>
-<<<<<<< HEAD
-        <item row="0" column="0">
-         <widget class="QLabel" name="label_2">
-          <property name="text">
-           <string>RA:</string>
-=======
-        <item row="0" column="3">
-         <widget class="QLineEdit" name="SolverDecOut">
-          <property name="readOnly">
-           <bool>true</bool>
->>>>>>> 2c3b8c64
-          </property>
-         </widget>
-        </item>
-        <item row="3" column="1">
-         <widget class="QLineEdit" name="FOVOut">
-          <property name="toolTip">
-           <string>Effective field of view size in arcminutes.</string>
-          </property>
-          <property name="text">
-           <string/>
-          </property>
-          <property name="readOnly">
-           <bool>false</bool>
-<<<<<<< HEAD
-          </property>
-         </widget>
-        </item>
-        <item row="0" column="1">
-         <widget class="QLineEdit" name="SolverRAOut">
-          <property name="readOnly">
-           <bool>true</bool>
-          </property>
-         </widget>
-        </item>
-        <item row="3" column="2" colspan="2">
-         <widget class="QComboBox" name="FOVScopeCombo">
-          <property name="toolTip">
-           <string>Select which telescope to use when performing Field of View calculations.</string>
-          </property>
-          <item>
-           <property name="text">
-            <string>Primary Scope</string>
-           </property>
-          </item>
-          <item>
-           <property name="text">
-            <string>Guide Scope</string>
-           </property>
-          </item>
-         </widget>
-        </item>
-        <item row="1" column="0">
-         <widget class="QLabel" name="err">
-          <property name="toolTip">
-           <string>Difference between telescope coordinates and solution coordinates in arcsec</string>
-          </property>
-          <property name="text">
-           <string>Err:</string>
-          </property>
-         </widget>
-        </item>
-        <item row="2" column="1">
-         <widget class="QLineEdit" name="pixScaleOut">
-          <property name="toolTip">
-           <string>Image scale in arcsecs/pixel</string>
-          </property>
-          <property name="readOnly">
-           <bool>true</bool>
-          </property>
-         </widget>
-        </item>
-        <item row="3" column="0">
-         <widget class="QLabel" name="label_8">
-          <property name="toolTip">
-           <string>Effective field of view size in arcminutes.</string>
-          </property>
-          <property name="text">
-           <string>FOV:</string>
-          </property>
-         </widget>
-        </item>
-=======
-          </property>
-         </widget>
-        </item>
->>>>>>> 2c3b8c64
        </layout>
       </widget>
      </item>
@@ -558,20 +454,42 @@
         <property name="spacing">
          <number>3</number>
         </property>
-        <item row="3" column="0">
-         <widget class="QLabel" name="label_11">
-          <property name="text">
-           <string>ISO:</string>
-          </property>
-         </widget>
-        </item>
-        <item row="5" column="1">
-         <widget class="QComboBox" name="FilterDevicesCombo"/>
-        </item>
-        <item row="2" column="2">
-         <widget class="QLabel" name="label_5">
-          <property name="text">
-           <string>Gain:</string>
+        <item row="0" column="1" colspan="2">
+         <widget class="QComboBox" name="CCDCaptureCombo"/>
+        </item>
+        <item row="0" column="4">
+         <widget class="QPushButton" name="showFITSViewerB">
+          <property name="minimumSize">
+           <size>
+            <width>22</width>
+            <height>22</height>
+           </size>
+          </property>
+          <property name="maximumSize">
+           <size>
+            <width>22</width>
+            <height>22</height>
+           </size>
+          </property>
+          <property name="toolTip">
+           <string>Show in FITS Viewer</string>
+          </property>
+          <property name="text">
+           <string/>
+          </property>
+         </widget>
+        </item>
+        <item row="1" column="0">
+         <widget class="QLabel" name="label_7">
+          <property name="text">
+           <string>Exp:</string>
+          </property>
+         </widget>
+        </item>
+        <item row="5" column="0">
+         <widget class="QLabel" name="FilterCaptureLabel">
+          <property name="text">
+           <string>FW:</string>
           </property>
          </widget>
         </item>
@@ -604,21 +522,65 @@
           </property>
          </widget>
         </item>
-        <item row="8" column="4">
-         <spacer name="verticalSpacer">
-          <property name="orientation">
-           <enum>Qt::Vertical</enum>
-          </property>
-          <property name="sizeType">
-           <enum>QSizePolicy::MinimumExpanding</enum>
-          </property>
-          <property name="sizeHint" stdset="0">
+        <item row="3" column="3" colspan="2">
+         <widget class="QCheckBox" name="alignDarkFrameCheck">
+          <property name="toolTip">
+           <string>Subtract dark frame. If no suitable dark frame is available, a dark frame shall be captured.</string>
+          </property>
+          <property name="text">
+           <string>Dark</string>
+          </property>
+         </widget>
+        </item>
+        <item row="3" column="1">
+         <widget class="QComboBox" name="ISOCombo">
+          <property name="toolTip">
+           <string>Camera ISO</string>
+          </property>
+         </widget>
+        </item>
+        <item row="1" column="4">
+         <widget class="QPushButton" name="toggleFullScreenB">
+          <property name="minimumSize">
            <size>
-            <width>20</width>
-            <height>1</height>
+            <width>22</width>
+            <height>22</height>
            </size>
           </property>
-         </spacer>
+          <property name="maximumSize">
+           <size>
+            <width>22</width>
+            <height>22</height>
+           </size>
+          </property>
+          <property name="toolTip">
+           <string>Toggle full screen</string>
+          </property>
+          <property name="text">
+           <string/>
+          </property>
+         </widget>
+        </item>
+        <item row="5" column="2">
+         <widget class="QLabel" name="FilterPosLabel">
+          <property name="text">
+           <string>Filter:</string>
+          </property>
+         </widget>
+        </item>
+        <item row="2" column="0">
+         <widget class="QLabel" name="label_18">
+          <property name="text">
+           <string>Bin:</string>
+          </property>
+         </widget>
+        </item>
+        <item row="0" column="0">
+         <widget class="QLabel" name="textLabel1_6">
+          <property name="text">
+           <string>CCD:</string>
+          </property>
+         </widget>
         </item>
         <item row="1" column="1" colspan="2">
          <widget class="QDoubleSpinBox" name="exposureIN">
@@ -639,124 +601,49 @@
           </property>
          </widget>
         </item>
-        <item row="5" column="0">
-         <widget class="QLabel" name="FilterCaptureLabel">
-          <property name="text">
-           <string>FW:</string>
-          </property>
-         </widget>
-        </item>
-        <item row="1" column="0">
-         <widget class="QLabel" name="label_7">
-          <property name="text">
-           <string>Exp:</string>
-          </property>
-         </widget>
-        </item>
-        <item row="3" column="1">
-         <widget class="QComboBox" name="ISOCombo">
-          <property name="toolTip">
-           <string>Camera ISO</string>
-          </property>
-         </widget>
-        </item>
-        <item row="2" column="0">
-         <widget class="QLabel" name="label_18">
-          <property name="text">
-           <string>Bin:</string>
-          </property>
-         </widget>
-        </item>
-        <item row="0" column="1" colspan="2">
-         <widget class="QComboBox" name="CCDCaptureCombo"/>
+        <item row="3" column="0">
+         <widget class="QLabel" name="label_11">
+          <property name="text">
+           <string>ISO:</string>
+          </property>
+         </widget>
+        </item>
+        <item row="2" column="2">
+         <widget class="QLabel" name="label_5">
+          <property name="text">
+           <string>Gain:</string>
+          </property>
+         </widget>
         </item>
         <item row="5" column="3" colspan="2">
          <widget class="QComboBox" name="FilterPosCombo"/>
         </item>
-        <item row="0" column="0">
-         <widget class="QLabel" name="textLabel1_6">
-          <property name="text">
-           <string>CCD:</string>
-          </property>
-         </widget>
-        </item>
-        <item row="5" column="2">
-         <widget class="QLabel" name="FilterPosLabel">
-          <property name="text">
-           <string>Filter:</string>
-          </property>
-         </widget>
-        </item>
-        <item row="7" column="0" colspan="5">
-         <layout class="QHBoxLayout" name="horizontalLayout_12">
-          <property name="spacing">
-           <number>3</number>
-          </property>
-          <item>
-           <widget class="QLabel" name="label_21">
-            <property name="text">
-             <string>Solver:</string>
-            </property>
-           </widget>
-          </item>
-          <item>
-           <widget class="QRadioButton" name="astapSolverR">
-            <property name="toolTip">
-             <string>&lt;html&gt;&lt;head/&gt;&lt;body&gt;&lt;p&gt;Use ASTAP external solver. ASTAP must be installed and configured.&lt;/p&gt;&lt;/body&gt;&lt;/html&gt;</string>
-            </property>
-            <property name="text">
-             <string>ASTAP</string>
-            </property>
-            <property name="checked">
-             <bool>true</bool>
-            </property>
-            <attribute name="buttonGroup">
-             <string notr="true">solverBackendGroup</string>
-            </attribute>
-           </widget>
-          </item>
-          <item>
-           <widget class="QRadioButton" name="astrometrySolverR">
-            <property name="toolTip">
-             <string>&lt;html&gt;&lt;head/&gt;&lt;body&gt;&lt;p&gt;Use astrometry.net solver.&lt;/p&gt;&lt;/body&gt;&lt;/html&gt;</string>
-            </property>
-            <property name="text">
-             <string>Astro.net</string>
-            </property>
-            <attribute name="buttonGroup">
-             <string notr="true">solverBackendGroup</string>
-            </attribute>
-           </widget>
-          </item>
-          <item>
-           <widget class="QComboBox" name="astrometryTypeCombo"/>
-          </item>
-         </layout>
-        </item>
-<<<<<<< HEAD
+        <item row="5" column="1">
+         <widget class="QComboBox" name="FilterDevicesCombo"/>
+        </item>
        </layout>
       </widget>
      </item>
      <item>
-      <widget class="QGroupBox" name="groupBox">
+      <widget class="QGroupBox" name="stellarSolverOptionsGroup">
        <property name="title">
-        <string>Stellar Solver Options</string>
+        <string>StellarSolver Options</string>
        </property>
-       <layout class="QVBoxLayout" name="verticalLayout">
+       <layout class="QVBoxLayout" name="verticalLayout" stretch="0">
         <property name="spacing">
-         <number>0</number>
+         <number>3</number>
         </property>
         <property name="leftMargin">
-         <number>0</number>
+         <number>3</number>
         </property>
         <property name="topMargin">
-         <number>0</number>
+         <number>3</number>
         </property>
         <property name="rightMargin">
-         <number>0</number>
+         <number>3</number>
         </property>
         <property name="bottomMargin">
-         <number>0</number>
+         <number>3</number>
         </property>
         <item>
          <widget class="QPushButton" name="editOptionsB">
@@ -764,87 +651,10 @@
            <size>
             <width>0</width>
             <height>0</height>
-=======
-        <item row="0" column="4">
-         <widget class="QPushButton" name="showFITSViewerB">
-          <property name="minimumSize">
-           <size>
-            <width>22</width>
-            <height>22</height>
            </size>
           </property>
           <property name="maximumSize">
            <size>
-            <width>22</width>
-            <height>22</height>
-           </size>
-          </property>
-          <property name="toolTip">
-           <string>Show in FITS Viewer</string>
-          </property>
-          <property name="text">
-           <string/>
-          </property>
-         </widget>
-        </item>
-        <item row="6" column="0" colspan="4">
-         <layout class="QHBoxLayout" name="horizontalLayout_11">
-          <property name="spacing">
-           <number>3</number>
-          </property>
-          <item>
-           <widget class="QLabel" name="label_14">
-            <property name="text">
-             <string>Options:</string>
-            </property>
-           </widget>
-          </item>
-          <item>
-           <widget class="QLineEdit" name="solverOptions">
-            <property name="statusTip">
-             <string>Additional options to be the solver</string>
-            </property>
-            <property name="readOnly">
-             <bool>false</bool>
-            </property>
-           </widget>
-          </item>
-          <item>
-           <widget class="QPushButton" name="editOptionsB">
-            <property name="minimumSize">
-             <size>
-              <width>22</width>
-              <height>22</height>
-             </size>
-            </property>
-            <property name="maximumSize">
-             <size>
-              <width>22</width>
-              <height>22</height>
-             </size>
-            </property>
-            <property name="toolTip">
-             <string>Edit solver options</string>
-            </property>
-            <property name="text">
-             <string/>
-            </property>
-           </widget>
-          </item>
-         </layout>
-        </item>
-        <item row="1" column="4">
-         <widget class="QPushButton" name="toggleFullScreenB">
-          <property name="minimumSize">
-           <size>
-            <width>22</width>
-            <height>22</height>
->>>>>>> 2c3b8c64
-           </size>
-          </property>
-          <property name="maximumSize">
-           <size>
-<<<<<<< HEAD
             <width>100</width>
             <height>20</height>
            </size>
@@ -854,27 +664,6 @@
           </property>
           <property name="text">
            <string>Edit Options</string>
-=======
-            <width>22</width>
-            <height>22</height>
-           </size>
-          </property>
-          <property name="toolTip">
-           <string>Toggle full screen</string>
-          </property>
-          <property name="text">
-           <string/>
-          </property>
-         </widget>
-        </item>
-        <item row="3" column="3" colspan="2">
-         <widget class="QCheckBox" name="alignDarkFrameCheck">
-          <property name="toolTip">
-           <string>Subtract dark frame. If no suitable dark frame is available, a dark frame shall be captured.</string>
-          </property>
-          <property name="text">
-           <string>Dark</string>
->>>>>>> 2c3b8c64
           </property>
          </widget>
         </item>
@@ -1958,14 +1747,6 @@
   <tabstop>exposureIN</tabstop>
   <tabstop>binningCombo</tabstop>
   <tabstop>FilterDevicesCombo</tabstop>
-<<<<<<< HEAD
-  <tabstop>FilterPosCombo</tabstop>
-=======
-  <tabstop>solverOptions</tabstop>
-  <tabstop>editOptionsB</tabstop>
-  <tabstop>astapSolverR</tabstop>
-  <tabstop>astrometrySolverR</tabstop>
->>>>>>> 2c3b8c64
   <tabstop>solutionTable</tabstop>
   <tabstop>clearAllSolutionsB</tabstop>
   <tabstop>removeSolutionB</tabstop>
