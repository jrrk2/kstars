--- conflicted
+++ resolved
@@ -6490,11 +6490,11 @@
     if (exposure != exposureIN->value())
         exposureIN->setValue(exposure);
 
-<<<<<<< HEAD
+
     //int solverBackend = settings["solverBackend"].toInt(1);
     //int solverType = settings["solverType"].toInt(1);
 /**
-=======
+
     // Binning
     const int bin = settings["bin"].toInt(binningCombo->currentIndex() + 1) - 1;
     if (bin != binningCombo->currentIndex())
@@ -6504,7 +6504,7 @@
     const int solverBackend = settings["solverBackend"].toInt(1);
     const int solverType = settings["solverType"].toInt(1);
 
->>>>>>> 2c3b8c64
+
     if (solverBackend == SOLVER_ASTROMETRYNET)
     {
         Options::setAstrometrySolverType(solverType);
@@ -6516,6 +6516,7 @@
         solverBackendGroup->button(SOLVER_ASTAP)->animateClick();
     }
     **/
+
     FOVScopeCombo->setCurrentIndex(settings["scopeType"].toInt(0));
 
     // Gain
