--- conflicted
+++ resolved
@@ -240,8 +240,6 @@
     currentGotoMode = static_cast<GotoMode>(Options::solverGotoOption());
     gotoModeButtonGroup->button(currentGotoMode)->setChecked(true);
 
-    editOptionsB->setIcon(QIcon::fromTheme("document-edit"));
-    editOptionsB->setAttribute(Qt::WA_LayoutUsesWidgetRect);
     KConfigDialog *dialog = new KConfigDialog(this, "alignsettings", Options::self());
 
 #ifdef Q_OS_OSX
@@ -263,13 +261,15 @@
 
     optionsProfileEditor = new OptionsProfileEditor(this, true, dialog);
     page = dialog->addPage(optionsProfileEditor, i18n("Options Profiles Editor"));
-    connect(optionsProfileEditor, &OptionsProfileEditor::optionsProfilesUpdated, this, [this](){
+    connect(optionsProfileEditor, &OptionsProfileEditor::optionsProfilesUpdated, this, [this]()
+    {
         optionsList = StellarSolver::loadSavedOptionsProfiles(savedOptionsProfiles);
         opsAlign->reloadOptionsProfiles();
     });
     page->setIcon(QIcon::fromTheme("configure"));
 
-    connect(opsAlign,&OpsAlign::needToLoadProfile, this, [this, dialog, page](int profile){
+    connect(opsAlign, &OpsAlign::needToLoadProfile, this, [this, dialog, page](int profile)
+    {
         optionsProfileEditor->loadProfile(profile);
         dialog->setCurrentPage(page);
     });
@@ -278,11 +278,9 @@
     page = dialog->addPage(opsAstrometryIndexFiles, i18n("Index Files"));
     page->setIcon(QIcon::fromTheme("map-flat"));
 
-   // opsASTAP = new OpsASTAP(this);
-   // page = dialog->addPage(opsASTAP, i18n("ASTAP"));
-   // page->setIcon(QIcon(":/icons/astap.ico"));
-
-    connect(editOptionsB, &QPushButton::clicked, dialog, &QDialog::show);
+    // opsASTAP = new OpsASTAP(this);
+    // page = dialog->addPage(opsASTAP, i18n("ASTAP"));
+    // page->setIcon(QIcon(":/icons/astap.ico"));
 
     appendLogText(i18n("Idle."));
 
@@ -303,29 +301,38 @@
     rememberAutoWCS   = Options::autoWCS();
     rememberMeridianFlip = Options::executeMeridianFlip();
 
-   // solverBackendGroup->setId(astapSolverR, SOLVER_ASTAP);
+    solverTypeButtonGroup->setId(localSolverR, SOLVER_LOCAL);
+    solverTypeButtonGroup->setId(remoteSolverR, SOLVER_REMOTE);
+
+    localSolverR->setChecked(Options::solverType() == SOLVER_LOCAL);
+    remoteSolverR->setChecked(Options::solverType() == SOLVER_REMOTE);
+    connect(solverTypeButtonGroup, static_cast<void (QButtonGroup::*)(int)>(&QButtonGroup::buttonClicked), this,
+            &Align::setSolverType);
+    setSolverType(solverTypeButtonGroup->checkedId());
+    //        this, &Align::setSolverBackend);
+    // solverBackendGroup->setId(astapSolverR, SOLVER_ASTAP);
     //solverBackendGroup->setId(astrometrySolverR, SOLVER_ASTROMETRYNET);
 
     // JM 2019-11-10: solver type was 3 in previous version (online, offline, remote)
     // But they are now two choices (ASTAP and ASTROMETERY.NET) so we need to accommodate that.
-  //  if (Options::solverBackend() > SOLVER_ASTROMETRYNET)
-  //  {
-  //      Options::setSolverBackend(SOLVER_ASTROMETRYNET);
- //   }
-//
-   // solverBackendGroup->button(Options::solverBackend())->setChecked(true);
-   // connect(solverBackendGroup, static_cast<void (QButtonGroup::*)(int)>(&QButtonGroup::buttonClicked),
+    //  if (Options::solverBackend() > SOLVER_ASTROMETRYNET)
+    //  {
+    //      Options::setSolverBackend(SOLVER_ASTROMETRYNET);
+    //   }
+    //
+    // solverBackendGroup->button(Options::solverBackend())->setChecked(true);
+    // connect(solverBackendGroup, static_cast<void (QButtonGroup::*)(int)>(&QButtonGroup::buttonClicked),
     //        this, &Align::setSolverBackend);
 
     //astrometryTypeCombo->addItem(i18n("Online"));
 #ifndef Q_OS_WIN
-   // astrometryTypeCombo->addItem(i18n("Offline"));
+    // astrometryTypeCombo->addItem(i18n("Offline"));
 #endif
     //astrometryTypeCombo->addItem(i18n("Remote"));
 
-   // astrometryTypeCombo->setCurrentIndex(Options::astrometrySolverType());
-   // connect(astrometryTypeCombo, static_cast<void (QComboBox::*)(int)>(&QComboBox::activated), this,
-   //         &Ekos::Align::setAstrometrySolverType);
+    // astrometryTypeCombo->setCurrentIndex(Options::astrometrySolverType());
+    // connect(astrometryTypeCombo, static_cast<void (QComboBox::*)(int)>(&QComboBox::activated), this,
+    //         &Ekos::Align::setAstrometrySolverType);
 
     //setSolverBackend(solverBackendGroup->checkedId());
 
@@ -364,7 +371,7 @@
     connect(PAHsecondDone, &QPushButton::clicked, this, &Ekos::Align::setPAHSlewDone);
 
     //if (solverOptions->text().contains("no-fits2fits"))
-   //     appendLogText(i18n(
+    //     appendLogText(i18n(
     //                      "Warning: If using astrometry.net v0.68 or above, remove the --no-fits2fits from the astrometry options."));
 
     hemisphere = KStarsData::Instance()->geo()->lat()->Degrees() > 0 ? NORTH_HEMISPHERE : SOUTH_HEMISPHERE;
@@ -1880,6 +1887,40 @@
     }
     // TODO must also account for loadAndSlew. Retain file name
 }
+
+void Align::setSolverType(int type)
+{
+    if (sender() == nullptr && type >= 0 && type <= 1)
+    {
+        solverTypeButtonGroup->button(type)->setChecked(true);
+    }
+
+    if (type == SOLVER_REMOTE)
+    {
+        if (remoteParser.get() != nullptr && remoteParserDevice != nullptr)
+        {
+            parser = remoteParser.get();
+            (dynamic_cast<RemoteAstrometryParser *>(parser))->setAstrometryDevice(remoteParserDevice);
+            return;
+        }
+
+        remoteParser.reset(new Ekos::RemoteAstrometryParser());
+        parser = remoteParser.get();
+        (dynamic_cast<RemoteAstrometryParser *>(parser))->setAstrometryDevice(remoteParserDevice);
+        if (currentCCD)
+            (dynamic_cast<RemoteAstrometryParser *>(parser))->setCCD(currentCCD->getDeviceName());
+
+        parser->setAlign(this);
+        if (parser->init())
+        {
+            connect(parser, &AstrometryParser::solverFinished, this, &Ekos::Align::solverFinished, Qt::UniqueConnection);
+            connect(parser, &AstrometryParser::solverFailed, this, &Ekos::Align::solverFailed, Qt::UniqueConnection);
+        }
+        else
+            parser->disconnect();
+    }
+}
+
 /**
 void Align::setSolverBackend(int type)
 {
@@ -2053,8 +2094,8 @@
     if (targetChip && targetChip->isCapturing())
         return;
 
-  //  if (solverBackendGroup->checkedId() == SOLVER_REMOTE && remoteParser.get() != nullptr)
-    //    (dynamic_cast<RemoteAstrometryParser *>(remoteParser.get()))->setCCD(currentCCD->getDeviceName());
+    if (solverTypeButtonGroup->checkedId() == SOLVER_REMOTE && remoteParser.get() != nullptr)
+        (dynamic_cast<RemoteAstrometryParser *>(remoteParser.get()))->setCCD(currentCCD->getDeviceName());
 
     syncCCDInfo();
 
@@ -2563,8 +2604,7 @@
     }
 }
 
-/**
-QStringList Align::generateOptions(const QVariantMap &optionsMap, uint8_t solverType)
+QStringList Align::generateRemoteOptions(const QVariantMap &optionsMap)
 {
     QStringList solver_args;
 
@@ -2579,100 +2619,58 @@
     // apog1.jpg name of target file to analyze
     //solve-field -O -3 06:40:51 -4 +09:49:53 -5 1 -L 40 -H 100 -u aw -W solution.wcs apod1.jpg
 
-    if (solverType == SOLVER_ASTROMETRYNET)
-    {
-        // Start with always-used arguments
-        solver_args << "-O"
-                    << "--no-plots";
-
-        // Now go over boolean options
-
-        // noverify
-        if (optionsMap.contains("noverify"))
-            solver_args << "--no-verify";
-
-        // noresort
-        if (optionsMap.contains("resort"))
-            solver_args << "--resort";
-
-        // fits2fits
-        if (optionsMap.contains("nofits2fits"))
-            solver_args << "--no-fits2fits";
-
-        // downsample
-        if (optionsMap.contains("downsample"))
-            solver_args << "--downsample" << QString::number(optionsMap.value("downsample", 2).toInt());
-
-        // JM 2020-05-23 This should ONLY apply to offline astrometry
-
-        if(Options::useSextractor() && Options::astrometrySolverType() == SOLVER_OFFLINE)
-        {
-            //Sextractor needs all these parameters in order to solve an xylist of stars
-            if (optionsMap.contains("image_width"))
-                solver_args << "--width" << QString::number(optionsMap.value("image_width").toInt());
-            if (optionsMap.contains("image_height"))
-                solver_args << "--height" << QString::number(optionsMap.value("image_height").toInt());
-            solver_args << "--x-column" << "X_IMAGE";
-            solver_args << "--y-column" << "Y_IMAGE";
-            solver_args << "--sort-column" << "MAG_AUTO";
-            solver_args << "--sort-ascending";
-
-            //Note This set of items is NOT NEEDED for Sextractor, it is needed to avoid python usage
-            //This may need to be changed later, but since the goal for using sextractor is to avoid python, this is placed here.
-            solver_args << "--no-remove-lines";
-            solver_args << "--uniformize" << "0";
-        }
-
-        // image scale low
-        if (optionsMap.contains("scaleL"))
-            solver_args << "-L" << QString::number(optionsMap.value("scaleL").toDouble());
-
-        // image scale high
-        if (optionsMap.contains("scaleH"))
-            solver_args << "-H" << QString::number(optionsMap.value("scaleH").toDouble());
-
-        // image scale units
-        if (optionsMap.contains("scaleUnits"))
-            solver_args << "-u" << optionsMap.value("scaleUnits").toString();
-
-        // RA
-        if (optionsMap.contains("ra"))
-            solver_args << "-3" << QString::number(optionsMap.value("ra").toDouble());
-
-        // DE
-        if (optionsMap.contains("de"))
-            solver_args << "-4" << QString::number(optionsMap.value("de").toDouble());
-
-        // Radius
-        if (optionsMap.contains("radius"))
-            solver_args << "-5" << QString::number(optionsMap.value("radius").toDouble());
-
-        // Custom
-        if (optionsMap.contains("custom"))
-            solver_args << optionsMap.value("custom").toString();
-    }
-    else
-    {
-        // Radius
-        if (optionsMap.contains("radius"))
-            solver_args << "-r" << QString::number(optionsMap.value("radius").toDouble());
-
-        // downsample
-        if (optionsMap.contains("downsample"))
-            solver_args << "-z" << QString::number(optionsMap.value("downsample", 0).toInt());
-
-        // Speed
-        if (optionsMap.contains("speed"))
-            solver_args << "-speed" << optionsMap.value("speed").toString();
-
-        if (optionsMap.contains("update"))
-            solver_args << "-update";
-
-    }
+    // Start with always-used arguments
+    solver_args << "-O"
+                << "--no-plots";
+
+    // Now go over boolean options
+
+    // noverify
+    if (optionsMap.contains("noverify"))
+        solver_args << "--no-verify";
+
+    // noresort
+    if (optionsMap.contains("resort"))
+        solver_args << "--resort";
+
+    // fits2fits
+    if (optionsMap.contains("nofits2fits"))
+        solver_args << "--no-fits2fits";
+
+    // downsample
+    if (optionsMap.contains("downsample"))
+        solver_args << "--downsample" << QString::number(optionsMap.value("downsample", 2).toInt());
+
+    // image scale low
+    if (optionsMap.contains("scaleL"))
+        solver_args << "-L" << QString::number(optionsMap.value("scaleL").toDouble());
+
+    // image scale high
+    if (optionsMap.contains("scaleH"))
+        solver_args << "-H" << QString::number(optionsMap.value("scaleH").toDouble());
+
+    // image scale units
+    if (optionsMap.contains("scaleUnits"))
+        solver_args << "-u" << optionsMap.value("scaleUnits").toString();
+
+    // RA
+    if (optionsMap.contains("ra"))
+        solver_args << "-3" << QString::number(optionsMap.value("ra").toDouble());
+
+    // DE
+    if (optionsMap.contains("de"))
+        solver_args << "-4" << QString::number(optionsMap.value("de").toDouble());
+
+    // Radius
+    if (optionsMap.contains("radius"))
+        solver_args << "-5" << QString::number(optionsMap.value("radius").toDouble());
+
+    // Custom
+    if (optionsMap.contains("custom"))
+        solver_args << optionsMap.value("custom").toString();
 
     return solver_args;
 }
-**/
 
 //This will generate the high and low scale of the imager field size based on the stated units.
 void Align::generateFOVBounds(double fov_h, QString &fov_low, QString &fov_high, double tolerance)
@@ -2695,118 +2693,97 @@
     fov_high = QString::number(fov_upper);
 }
 
-/**
-void Align::generateArgs()
+
+QStringList Align::generateRemoteArgs()
 {
     QVariantMap optionsMap;
 
-    if (solverBackendGroup->checkedId() == SOLVER_ASTROMETRYNET)
-    {
-        // -O overwrite
-        // -3 Expected RA
-        // -4 Expected DEC
-        // -5 Radius (deg)
-        // -L lower scale of image in arcminutes
-        // -H upper scale of image in arcminutes
-        // -u aw set scale to be in arcminutes
-        // -W solution.wcs name of solution file
-        // apog1.jpg name of target file to analyze
-        //solve-field -O -3 06:40:51 -4 +09:49:53 -5 1 -L 40 -H 100 -u aw -W solution.wcs apod1.jpg
-
-        if (Options::astrometryUseNoVerify())
-            optionsMap["noverify"] = true;
-
-        if (Options::astrometryUseResort())
-            optionsMap["resort"] = true;
-
-        if (Options::astrometryUseNoFITS2FITS())
-            optionsMap["nofits2fits"] = true;
-
-        if (Options::astrometryUseDownsample())
-        {
-            if (Options::astrometryAutoDownsample() && ccd_width && ccd_height)
+    // -O overwrite
+    // -3 Expected RA
+    // -4 Expected DEC
+    // -5 Radius (deg)
+    // -L lower scale of image in arcminutes
+    // -H upper scale of image in arcminutes
+    // -u aw set scale to be in arcminutes
+    // -W solution.wcs name of solution file
+    // apog1.jpg name of target file to analyze
+    //solve-field -O -3 06:40:51 -4 +09:49:53 -5 1 -L 40 -H 100 -u aw -W solution.wcs apod1.jpg
+
+    if (Options::astrometryUseNoVerify())
+        optionsMap["noverify"] = true;
+
+    if (Options::astrometryUseResort())
+        optionsMap["resort"] = true;
+
+    if (Options::astrometryUseNoFITS2FITS())
+        optionsMap["nofits2fits"] = true;
+
+    if (Options::astrometryUseDownsample())
+    {
+        if (Options::astrometryAutoDownsample() && ccd_width && ccd_height)
+        {
+            uint8_t bin = qMax(Options::solverBinningIndex() + 1, 1u);
+            uint16_t w = ccd_width / bin;
+            optionsMap["downsample"] = getSolverDownsample(w);
+        }
+        else
+            optionsMap["downsample"] = Options::astrometryDownsample();
+    }
+
+    //Options needed for Sextractor
+    int bin = Options::solverBinningIndex() + 1;
+    optionsMap["image_width"] = ccd_width / bin;
+    optionsMap["image_height"] = ccd_height / bin;
+
+    if (Options::astrometryUseImageScale() && fov_x > 0 && fov_y > 0)
+    {
+        if (Options::astrometryAutoUpdateImageScale())
+        {
+            QString fov_low, fov_high;
+            double fov_w = fov_x;
+            double fov_h = fov_y;
+
+            if (Options::astrometryImageScaleUnits() == SSolver::DEG_WIDTH)
             {
-                uint8_t bin = qMax(Options::solverBinningIndex() + 1, 1u);
-                uint16_t w = ccd_width / bin;
-                optionsMap["downsample"] = getSolverDownsample(w);
+                fov_w /= 60;
+                fov_h /= 60;
             }
-            else
-                optionsMap["downsample"] = Options::astrometryDownsample();
-        }
-
-        //Options needed for Sextractor
-        int bin = Options::solverBinningIndex() + 1;
-        optionsMap["image_width"] = ccd_width / bin;
-        optionsMap["image_height"] = ccd_height / bin;
-
-        if (Options::astrometryUseImageScale() && fov_x > 0 && fov_y > 0)
-        {
-            if (Options::astrometryAutoUpdateImageScale())
+            else if (Options::astrometryImageScaleUnits() == SSolver::ARCSEC_PER_PIX)
             {
-                QString fov_low, fov_high;
-                double fov_w = fov_x;
-                double fov_h = fov_y;
-
-                if (Options::astrometryImageScaleUnits() == SSolver::DEG_WIDTH)
-                {
-                    fov_w /= 60;
-                    fov_h /= 60;
-                }
-                else if (Options::astrometryImageScaleUnits() == SSolver::ARCSEC_PER_PIX)
-                {
-                    fov_w = fov_pixscale;
-                    fov_h = fov_pixscale;
-                }
-
-                // If effective FOV is pending, let's set a wider tolerance range
-                generateFOVBounds(fov_w, fov_low, fov_high, m_EffectiveFOVPending ? 0.3 : 0.05);
-
-                optionsMap["scaleL"]     = fov_low;
-                optionsMap["scaleH"]     = fov_high;
-                //optionsMap["scaleUnits"] = units;
+                fov_w = fov_pixscale;
+                fov_h = fov_pixscale;
             }
-            else
-            {
-                optionsMap["scaleL"]     = Options::astrometryImageScaleLow();
-                optionsMap["scaleH"]     = Options::astrometryImageScaleHigh();
-                //optionsMap["scaleUnits"] = units;
-            }
-        }
-
-        if (Options::astrometryUsePosition() && currentTelescope != nullptr)
-        {
-            double ra = 0, dec = 0;
-            currentTelescope->getEqCoords(&ra, &dec);
-
-            optionsMap["ra"]     = ra * 15.0;
-            optionsMap["de"]     = dec;
-            optionsMap["radius"] = Options::astrometryRadius();
-        }
-
-        if (Options::astrometryCustomOptions().isEmpty() == false)
-            optionsMap["custom"] = Options::astrometryCustomOptions();
-    }
-    // ASTAP
-    else
-    {
-        if (Options::aSTAPSearchRadius())
-            optionsMap["radius"] = Options::aSTAPSearchRadiusValue();
-
-        if (Options::aSTAPDownSample() && Options::aSTAPDownSampleValue() > 0)
-            optionsMap["downsample"] = Options::aSTAPDownSampleValue();
-
-        optionsMap["speed"] = Options::aSTAPLargeSearchWindow() ? "slow" : "auto";
-
-        if (Options::aSTAPUpdateFITS())
-            optionsMap["update"] = true;
-    }
-
-    QStringList solverArgs = generateOptions(optionsMap, solverBackendGroup->checkedId());
-    QString options = solverArgs.join(" ");
-    solverOptions->setText(options);
-    solverOptions->setToolTip(options);
-}
-**/
+
+            // If effective FOV is pending, let's set a wider tolerance range
+            generateFOVBounds(fov_w, fov_low, fov_high, m_EffectiveFOVPending ? 0.3 : 0.05);
+
+            optionsMap["scaleL"]     = fov_low;
+            optionsMap["scaleH"]     = fov_high;
+            //optionsMap["scaleUnits"] = units;
+        }
+        else
+        {
+            optionsMap["scaleL"]     = Options::astrometryImageScaleLow();
+            optionsMap["scaleH"]     = Options::astrometryImageScaleHigh();
+            //optionsMap["scaleUnits"] = units;
+        }
+    }
+
+    if (Options::astrometryUsePosition() && currentTelescope != nullptr)
+    {
+        double ra = 0, dec = 0;
+        currentTelescope->getEqCoords(&ra, &dec);
+
+        optionsMap["ra"]     = ra * 15.0;
+        optionsMap["de"]     = dec;
+        optionsMap["radius"] = Options::astrometryRadius();
+    }
+
+    if (Options::astrometryCustomOptions().isEmpty() == false)
+        optionsMap["custom"] = Options::astrometryCustomOptions();
+
+    return generateRemoteOptions(optionsMap);
+}
 
 bool Align::captureAndSolve()
 {
@@ -2935,9 +2912,9 @@
 
     connect(currentCCD, &ISD::CCD::BLOBUpdated, this, &Ekos::Align::newFITS);
     connect(currentCCD, &ISD::CCD::newExposureValue, this, &Ekos::Align::checkCCDExposureProgress);
-/**
+
     // In case of remote solver, check if we need to update active CCD
-    if (solverBackendGroup->checkedId() == SOLVER_REMOTE && remoteParser.get() != nullptr)
+    if (solverTypeButtonGroup->checkedId() == SOLVER_REMOTE && remoteParser.get() != nullptr)
     {
         // Update ACTIVE_CCD of the remote astrometry driver so it listens to BLOB emitted by the CCD
         ITextVectorProperty *activeDevices = remoteParserDevice->getBaseDevice()->getText("ACTIVE_DEVICES");
@@ -2954,27 +2931,9 @@
 
         // Enable remote parse
         dynamic_cast<RemoteAstrometryParser *>(remoteParser.get())->setEnabled(true);
-
-        QString options        = solverOptions->text().simplified();
-        QStringList solverArgs = options.split(' ');
-
-        dynamic_cast<RemoteAstrometryParser *>(remoteParser.get())->sendArgs(solverArgs);
-
-        // If mount model was reset, we do not update targetCoord
-        // since the RA/DE is now different immediately after the reset
-        // so we still try to lock for the coordinates before the reset.
-        //        if (solverIterations == 0 && mountModelReset == false)
-        //        {
-        //            double ra, dec;
-        //            currentTelescope->getEqCoords(&ra, &dec);
-        //            targetCoord.setRA(ra);
-        //            targetCoord.setDec(dec);
-        //        }
-        //        mountModelReset = false;
-
+        dynamic_cast<RemoteAstrometryParser *>(remoteParser.get())->sendArgs(generateRemoteArgs());
         solverTimer.start();
     }
-    **/
 
     if (currentCCD->getUploadMode() == ISD::CCD::UPLOAD_LOCAL)
     {
@@ -3114,48 +3073,48 @@
     }
 
     appendLogText(i18n("Image received."));
-/**
-    if (solverBackendGroup->checkedId() != SOLVER_REMOTE)
-    {
-    **/
-        if (blobType == ISD::CCD::BLOB_FITS)
-        {
-            ISD::CCDChip *targetChip =
-                currentCCD->getChip(useGuideHead ? ISD::CCDChip::GUIDE_CCD : ISD::CCDChip::PRIMARY_CCD);
-
-            if (alignDarkFrameCheck->isChecked())
+    /**
+        if (solverBackendGroup->checkedId() != SOLVER_REMOTE)
+        {
+        **/
+    if (blobType == ISD::CCD::BLOB_FITS)
+    {
+        ISD::CCDChip *targetChip =
+            currentCCD->getChip(useGuideHead ? ISD::CCDChip::GUIDE_CCD : ISD::CCDChip::PRIMARY_CCD);
+
+        if (alignDarkFrameCheck->isChecked())
+        {
+            int x, y, w, h, binx = 1, biny = 1;
+            targetChip->getFrame(&x, &y, &w, &h);
+            targetChip->getBinning(&binx, &biny);
+
+            uint16_t offsetX = x / binx;
+            uint16_t offsetY = y / biny;
+            FITSData *darkData = DarkLibrary::Instance()->getDarkFrame(targetChip, exposureIN->value());
+
+            connect(DarkLibrary::Instance(), &DarkLibrary::darkFrameCompleted, this, [&](bool completed)
             {
-                int x, y, w, h, binx = 1, biny = 1;
-                targetChip->getFrame(&x, &y, &w, &h);
-                targetChip->getBinning(&binx, &biny);
-
-                uint16_t offsetX = x / binx;
-                uint16_t offsetY = y / biny;
-                FITSData *darkData = DarkLibrary::Instance()->getDarkFrame(targetChip, exposureIN->value());
-
-                connect(DarkLibrary::Instance(), &DarkLibrary::darkFrameCompleted, this, [&](bool completed)
-                {
-                    DarkLibrary::Instance()->disconnect(this);
-                    alignDarkFrameCheck->setChecked(completed);
-                    if (completed)
-                        setCaptureComplete();
-                    else
-                        abort();
-                });
-                connect(DarkLibrary::Instance(), &DarkLibrary::newLog, this, &Ekos::Align::appendLogText);
-
-                if (darkData)
-                    DarkLibrary::Instance()->subtract(darkData, alignView, FITS_NONE, offsetX, offsetY);
+                DarkLibrary::Instance()->disconnect(this);
+                alignDarkFrameCheck->setChecked(completed);
+                if (completed)
+                    setCaptureComplete();
                 else
-                {
-                    DarkLibrary::Instance()->captureAndSubtract(targetChip, alignView, exposureIN->value(), offsetX, offsetY);
-                }
-
-                return;
+                    abort();
+            });
+            connect(DarkLibrary::Instance(), &DarkLibrary::newLog, this, &Ekos::Align::appendLogText);
+
+            if (darkData)
+                DarkLibrary::Instance()->subtract(darkData, alignView, FITS_NONE, offsetX, offsetY);
+            else
+            {
+                DarkLibrary::Instance()->captureAndSubtract(targetChip, alignView, exposureIN->value(), offsetX, offsetY);
             }
-        }
-
-        setCaptureComplete();
+
+            return;
+        }
+    }
+
+    setCaptureComplete();
     //}
 
 }
@@ -3240,7 +3199,7 @@
         if (Options::astrometrySolverIsInternal())
             stellarSolver->solverPath = QCoreApplication::applicationDirPath() + "/astrometry/bin/solve-field";
         else
-            stellarSolver->solverPath= Options::astrometrySolverBinary();
+            stellarSolver->solverPath = Options::astrometrySolverBinary();
 
         stellarSolver->astapBinaryPath = Options::aSTAPExecutable();
         if (Options::astrometryWCSIsInternal())
@@ -3261,8 +3220,8 @@
     //Setting the initial search scale settings
     if(Options::astrometryUseImageScale() && !blindSolve)
     {
-       SSolver::ScaleUnits units = (SSolver::ScaleUnits)Options::astrometryImageScaleUnits();
-       stellarSolver->setSearchScale(Options::astrometryImageScaleLow(), Options::astrometryImageScaleHigh(), units);
+        SSolver::ScaleUnits units = (SSolver::ScaleUnits)Options::astrometryImageScaleUnits();
+        stellarSolver->setSearchScale(Options::astrometryImageScaleLow(), Options::astrometryImageScaleHigh(), units);
     }
     else
         stellarSolver->setUseScale(false);
@@ -3272,13 +3231,17 @@
     else
         stellarSolver->setUsePostion(false);
 
-    if(Options::alignmentLogging()){
+    if(Options::alignmentLogging())
+    {
         stellarSolver->setLogLevel((SSolver::logging_level)Options::loggerLevel());
-        if(Options::astrometryLogToFile()){
+        if(Options::astrometryLogToFile())
+        {
             stellarSolver->logToFile = true;
             stellarSolver->logFileName = Options::astrometryLogFilepath();
         }
-    } else{
+    }
+    else
+    {
         stellarSolver->setLogLevel(SSolver::LOG_NONE);
     }
 
@@ -3400,7 +3363,7 @@
         else
         {
             FITSImage::Solution solution = stellarSolver->getSolution();
-            solverFinished(solution.orientation,solution.ra,solution.dec, solution.pixscale);
+            solverFinished(solution.orientation, solution.ra, solution.dec, solution.pixscale);
         }
     }
     else
@@ -3425,15 +3388,11 @@
     }
 
     m_AlignTimer.stop();
-/**
-    if (solverBackendGroup->checkedId() == SOLVER_ASTROMETRYNET &&
-            astrometryTypeCombo->currentIndex() == SOLVER_REMOTE &&
-            remoteParser.get() != nullptr)
+    if (solverTypeButtonGroup->checkedId() == SOLVER_REMOTE && remoteParser.get() != nullptr)
     {
         // Disable remote parse
         dynamic_cast<RemoteAstrometryParser *>(remoteParser.get())->setEnabled(false);
     }
-    **/
 
     int binx, biny;
     ISD::CCDChip *targetChip = currentCCD->getChip(useGuideHead ? ISD::CCDChip::GUIDE_CCD : ISD::CCDChip::PRIMARY_CCD);
@@ -4862,7 +4821,7 @@
 bool Align::loadAndSlew(QString fileURL)
 {
 #ifdef Q_OS_OSX
-    if(Options::solverType()==SSolver::SOLVER_LOCALASTROMETRY)
+    if(Options::solverType() == SSolver::SOLVER_LOCALASTROMETRY)
     {
         if(!Options::useSextractor())
         {
@@ -4909,7 +4868,7 @@
     stopB->setEnabled(true);
     pi->startAnimation();
 
-    alignView->loadFITS(newFileURL,false);
+    alignView->loadFITS(newFileURL, false);
     fileToSolve = newFileURL;
     blindSolve = true;
     connect(alignView, &FITSView::loaded, this, &Align::startSolving);
@@ -6256,6 +6215,7 @@
 {
     remoteParserDevice = newAstrometry;
 
+    remoteSolverR->setEnabled(true);
     if (remoteParser.get() != nullptr)
     {
         remoteParser->setAstrometryDevice(remoteParserDevice);
@@ -6395,21 +6355,7 @@
 
 }
 
-QStringList Align::getActiveSolvers() const
-{
-    QStringList solvers;
-
-    solvers << "Online";
-#ifndef Q_OS_WIN
-    solvers << "Offline";
-#endif
-    if (remoteParserDevice != nullptr)
-        solvers << "Remote";
-
-    return solvers;
-}
-
-int Align::getActiveSolverIndex() const
+int Align::getActiveSolver() const
 {
     return Options::solverType();
 }
@@ -6460,8 +6406,7 @@
     settings.insert("exp", exposureIN->value());
     settings.insert("bin", qMax(1, binningCombo->currentIndex() + 1));
     settings.insert("solverAction", gotoModeButtonGroup->checkedId());
-    //settings.insert("solverBackend", solverBackendGroup->checkedId());
-    //settings.insert("solverType", astrometryTypeCombo->currentIndex());
+    //settings.insert("solverType", solverTypeButtonGroup->checkedId());
     settings.insert("scopeType", FOVScopeCombo->currentIndex());
     settings.insert("gain", GainSpin->value());
     settings.insert("iso", ISOCombo->currentIndex());
@@ -6514,40 +6459,7 @@
     syncControl("filter", FilterPosCombo);
     Options::setLockAlignFilterIndex(FilterPosCombo->currentIndex());
     // Exposure
-<<<<<<< HEAD
     syncControl("exp", exposureIN);
-=======
-    const double exposure = settings["exp"].toDouble(exposureIN->value());
-    if (exposure != exposureIN->value())
-        exposureIN->setValue(exposure);
-
-
-    //int solverBackend = settings["solverBackend"].toInt(1);
-    //int solverType = settings["solverType"].toInt(1);
-/**
-
->>>>>>> 9e74446c
-    // Binning
-    const int bin = settings["bin"].toInt(binningCombo->currentIndex() + 1) - 1;
-    if (bin != binningCombo->currentIndex())
-        binningCombo->setCurrentIndex(bin);
-
-    gotoModeButtonGroup->button(settings["solverAction"].toInt(1))->click();
-    const int solverBackend = settings["solverBackend"].toInt(1);
-    const int solverType = settings["solverType"].toInt(1);
-
-
-    if (solverBackend == SOLVER_ASTROMETRYNET)
-    {
-        Options::setAstrometrySolverType(solverType);
-        astrometryTypeCombo->setCurrentIndex(solverType);
-        solverBackendGroup->button(SOLVER_ASTROMETRYNET)->animateClick();
-    }
-    else
-    {
-        solverBackendGroup->button(SOLVER_ASTAP)->animateClick();
-    }
-    **/
 
     FOVScopeCombo->setCurrentIndex(settings["scopeType"].toInt(0));
 
