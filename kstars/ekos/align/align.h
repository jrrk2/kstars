/*  Ekos Polar Alignment Tool
    Copyright (C) 2013 Jasem Mutlaq <mutlaqja@ikarustech.com>

    This application is free software; you can redistribute it and/or
    modify it under the terms of the GNU General Public
    License as published by the Free Software Foundation; either
    version 2 of the License, or (at your option) any later version.
 */

#pragma once

#include "ui_align.h"
#include "ui_mountmodel.h"
#include "ekos/ekos.h"
#include "indi/indiccd.h"
#include "indi/indistd.h"
#include "indi/inditelescope.h"
#include "indi/indidome.h"
#include "ekos/auxiliary/filtermanager.h"

#include <QTime>
#include <QTimer>

#if QT_VERSION >= QT_VERSION_CHECK(5, 8, 0)
#include <QtDBus/qtdbusglobal.h>
#else
#include <QtDBus/qdbusmacros.h>
#endif

#include <memory>

class QProgressIndicator;

class AlignView;
class FOV;
class StarObject;
class ProfileInfo;

namespace Ekos
{
class AstrometryParser;
class OnlineAstrometryParser;
class OfflineAstrometryParser;
class RemoteAstrometryParser;
class OpsAstrometry;
class OpsAlign;
class OpsAstrometryCfg;
class OpsAstrometryIndexFiles;

/**
 *@class Align
 *@short Align class handles plate-solving and polar alignment measurement and correction using astrometry.net
 * The align class can capture images from the CCD and use either online or offline astrometry.net engine to solve the plate constants and find the center RA/DEC coordinates. The user selects the action
 * to perform when the solver completes successfully.
 * Align module provide Polar Align Helper tool which enables easy-to-follow polar alignment procedure given wide FOVs (> 1.5 degrees)
 * For small FOVs, the Legacy polar alignment measurement should be used.
 * LEGACY: Measurement of polar alignment errors is performed by capturing two images on selected points in the sky and measuring the declination drift to calculate
 * the error in the mount's azimutn and altitude displacement from optimal. Correction is carried by asking the user to re-center a star by adjusting the telescope's azimuth and/or altitude knobs.
 *@author Jasem Mutlaq
 *@version 1.3
 */
class Align : public QWidget, public Ui::Align
{
    Q_OBJECT
    Q_CLASSINFO("D-Bus Interface", "org.kde.kstars.Ekos.Align")

  public:
    explicit Align(ProfileInfo *activeProfile);
    virtual ~Align();

    typedef enum {
        AZ_INIT,
        AZ_FIRST_TARGET,
        AZ_SYNCING,
        AZ_SLEWING,
        AZ_SECOND_TARGET,
        AZ_CORRECTING,
        AZ_FINISHED
    } AZStage;
    typedef enum {
        ALT_INIT,
        ALT_FIRST_TARGET,
        ALT_SYNCING,
        ALT_SLEWING,
        ALT_SECOND_TARGET,
        ALT_CORRECTING,
        ALT_FINISHED
    } ALTStage;
    typedef enum { GOTO_SYNC, GOTO_SLEW, GOTO_NOTHING } GotoMode;
    typedef enum { SOLVER_ONLINE, SOLVER_OFFLINE, SOLVER_REMOTE } SolverType;
    typedef enum {
        PAH_IDLE,
        PAH_FIRST_CAPTURE,
        PAH_FIND_CP,
        PAH_FIRST_ROTATE,
        PAH_SECOND_CAPTURE,
        PAH_SECOND_ROTATE,
        PAH_THIRD_CAPTURE,
        PAH_STAR_SELECT,
        PAH_PRE_REFRESH,
        PAH_REFRESH,
        PAH_ERROR
    } PAHStage;
    typedef enum { NORTH_HEMISPHERE, SOUTH_HEMISPHERE } HemisphereType;

    // Image Scales
    const QStringList ImageScales = { "dw", "aw", "app" };

    enum CircleSolution
    {
        NO_CIRCLE_SOLUTION,
        ONE_CIRCLE_SOLUTION,
        TWO_CIRCLE_SOLUTION,
        INFINITE_CIRCLE_SOLUTION
    };

    /** @defgroup AlignDBusInterface Ekos DBus Interface - Align Module
         * Ekos::Align interface provides advanced scripting capabilities to solve images using online or offline astrometry.net
        */

    /*@{*/

    /** DBUS interface function.
         * Select CCD
         * @param device CCD device name
         * @return Returns true if device if found and selected, false otherwise.
         */
    Q_SCRIPTABLE bool setCCD(const QString &device);

    /** DBUS interface function.
         * select the filter device from the available filter drivers. The filter device can be the same as the CCD driver if the filter functionality was embedded within the driver.
         * @param device The filter device name
         * @return Returns true if filter device is found and set, false otherwise.
         */
    Q_SCRIPTABLE bool setFilter(QString device, int filterSlot);

    /** DBUS interface function.
         * Start the plate-solving process given the passed image file.
         * @param filename Name of image file to solve. FITS and JPG/JPG/TIFF formats are accepted.
         * @param isGenerated Set to true if filename is generated from a CCD capture operation. If the file is loaded from any storage or network media, pass false.
         * @return Returns true if device if found and selected, false otherwise.
         */
    Q_SCRIPTABLE Q_NOREPLY void startSolving(const QString &filename, bool isGenerated = true);

    /** DBUS interface function.
         * Select Solver Action after successfully solving an image.
         * @param mode 0 for Sync, 1 for Slew To Target, 2 for Nothing (just display solution results)
         */
    Q_SCRIPTABLE Q_NOREPLY void setSolverAction(int mode);

    /** DBUS interface function.
         * Returns the solver's solution results
         * @return Returns array of doubles. First item is RA in degrees. Second item is DEC in degrees.
         */
    Q_SCRIPTABLE QList<double> getSolutionResult();

    /** DBUS interface function.
         * Returns the solver's current status
         * @return Returns solver status (Ekos::AlignState)
         */
    Q_SCRIPTABLE int getStatus() { return state; }

    /** DBUS interface function.
         * @return Returns State of load slew procedure. Idle if not started. Busy if in progress. Ok if complete. Alert if procedure failed.
         */
    Q_SCRIPTABLE int getLoadAndSlewStatus() { return loadSlewState; }

    /** DBUS interface function.
         * Sets the exposure of the selected CCD device.
         * @param value Exposure value in seconds
         */
    Q_SCRIPTABLE Q_NOREPLY void setExposure(double value);

    /** DBUS interface function.
         * Sets the arguments that gets passed to the astrometry.net offline solver.
         * @param value space-separated arguments.
         */
    Q_SCRIPTABLE Q_NOREPLY void setSolverArguments(const QString &value);

    /** DBUS interface function.
         * Get existing solver options.
         * @return String containing all arguments.
         */
    Q_SCRIPTABLE QString getSolverArguments();

    /** DBUS interface function.
         * Sets the telescope type (PRIMARY or GUIDE) that should be used for FOV calculations. This value is loaded form driver settings by default.
         * @param index 0 for PRIMARY telescope, 1 for GUIDE telescope
         */
    Q_SCRIPTABLE Q_NOREPLY void setFOVTelescopeType(int index);

    int getFOVTelescopeType() {return FOVScopeCombo->currentIndex();}

    /** @}*/

    /**
         * @brief Add CCD to the list of available CCD.
         * @param newCCD pointer to CCD device.
         */
    void addCCD(ISD::GDInterface *newCCD);

    /**
         * @brief addFilter Add filter to the list of available filters.
         * @param newFilter pointer to filter device.
         */
    void addFilter(ISD::GDInterface *newFilter);

    /**
         * @brief Set the current telescope
         * @param newTelescope pointer to telescope device.
         */
    void setTelescope(ISD::GDInterface *newTelescope);

    /**
         * @brief Set the current dome
         * @param ewDome pointer to telescope device.
         */
    void setDome(ISD::GDInterface *newDome);

    void setRotator(ISD::GDInterface *newRotator);

    /* @brief Set telescope and guide scope info. All measurements is in millimeters.
    * @param primaryFocalLength Primary Telescope Focal Length. Set to 0 to skip setting this value.
    * @param primaryAperture Primary Telescope Aperture. Set to 0 to skip setting this value.
    * @param guideFocalLength Guide Telescope Focal Length. Set to 0 to skip setting this value.
    * @param guideAperture Guide Telescope Aperture. Set to 0 to skip setting this value.
    */
    void setTelescopeInfo(double primaryFocalLength, double primaryAperture, double guideFocalLength, double guideAperture);

    /**
         * @brief setAstrometryDevice
         * @param newAstrometry
         */
    void setAstrometryDevice(ISD::GDInterface *newAstrometry);

    /**
         * @brief CCD information is updated, sync them.
         */
    void syncCCDInfo();

    /**
         * @brief Generate arguments we pass to the online and offline solvers. Keep user own arguments in place.
         */
    void generateArgs();

    /**
         * @brief Does our parser exist in the system?
         */
    bool isParserOK();

    // Log
    QString getLogText() { return logText.join("\n"); }
    void clearLog();

    /**
         * @brief Return FOV object used to represent the solved image orientation on the sky map.
         */
    FOV *fov();

    /**
         * @brief Return FOV object used to represent the current CCD/Telescope combination.
         */
    FOV *getSensorFOV() { return sensorFOV.get(); }

    /**
         * @brief getFOVScale Returns calculated FOV values
         * @param fov_w FOV width in arcmins
         * @param fov_h FOV height in arcmins
         * @param fov_scale FOV scale in arcsec per pixel
         */
    void getFOVScale(double &fov_w, double &fov_h, double &fov_scale);

    void setFilterManager(const QSharedPointer<FilterManager> &manager);

    // Ekos Live Client helper functions
    QStringList getActiveSolvers() const;
    int getActiveSolverIndex() const;
    void setCaptureSettings(const QJsonObject &settings);

    /**
         * @brief generateOptions Generate astrometry.net option given the supplied map
         * @param optionsMap List of key=value pairs for all astrometry.net options
         * @return String List of valid astrometry.net options
         */
    static QStringList generateOptions(const QVariantMap &optionsMap);
    static void generateFOVBounds(double fov_h, double fov_v, QString &fov_low, QString &fov_high);

  public slots:

    /**
         * @brief Process updated device properties
         * @param nvp pointer to updated property.
         */
    void processNumber(INumberVectorProperty *nvp);

    /**
         * @brief Process updated device properties
         * @param svp pointer to updated property.
         */
    void processSwitch(ISwitchVectorProperty *svp);

    /**
         * @brief Check CCD and make sure information is updated and FOV is re-calculated.
         * @param CCDNum By default, we check the already selected CCD in the dropdown menu. If CCDNum is specified, the check is made against this specific CCD in the dropdown menu. CCDNum is the index of the CCD in the dropdown menu.
         */
    void checkCCD(int CCDNum = -1);

    /**
         * @brief Check Filter and make sure information is updated accordingly.
         * @param filterNum By default, we check the already selected filter in the dropdown menu. If filterNum is specified, the check is made against this specific filter in the dropdown menu.
         *  filterNum is the index of the filter in the dropdown menu.
         */
    void checkFilter(int filterNum = -1);

    /**
         * @brief checkCCDExposureProgress Track the progress of CCD exposure
         * @param targeChip Target chip under exposure
         * @param remaining how many seconds remaining
         * @param state status of exposure
         */
    void checkCCDExposureProgress(ISD::CCDChip *targetChip, double remaining, IPState state);
    /**
         * @brief Process new FITS received from CCD.
         * @param bp pointer to blob property
         */
    void newFITS(IBLOB *bp);

    /** \addtogroup AlignDBusInterface
         *  @{
         */

    /** DBUS interface function.
         * Aborts the solving operation.
         */
    Q_SCRIPTABLE Q_NOREPLY void abort();

    /** DBUS interface function.
         * Select the solver type
         * @param type Set solver type. 0 online, 1 offline, 2 remote
         */
    Q_SCRIPTABLE Q_NOREPLY void setSolverType(int type);

    /** DBUS interface function.
         * Capture and solve an image using the astrometry.net engine
         * @return Returns true if the procedure started successful, false otherwise.
         */
    Q_SCRIPTABLE bool captureAndSolve();

    /** DBUS interface function.
         * Loads an image (FITS or JPG/TIFF) and solve its coordinates, then it slews to the solved coordinates and an image is captured and solved to ensure
         * the telescope is pointing to the same coordinates of the image.
         * @param fileURL URL to the image to solve
         */
    Q_SCRIPTABLE Q_NOREPLY void loadAndSlew(QString fileURL = QString());

    /** DBUS interface function.
         * Sets the binning of the selected CCD device.
         * @param binIndex Index of binning value. Default values range from 0 (binning 1x1) to 3 (binning 4x4)
         */
    Q_SCRIPTABLE Q_NOREPLY void setBinningIndex(int binIndex);

    /** @}*/

    /**
         * @brief Solver finished successfully, process the data and execute the required actions depending on the mode.
         * @param orientation Orientation of image in degrees (East of North)
         * @param ra Center RA in solved image, degrees.
         * @param dec Center DEC in solved image, degrees.
         * @param pixscale Image scale is arcsec/pixel
         */
    void solverFinished(double orientation, double ra, double dec, double pixscale);

    /**
         * @brief Process solver failure.
         */
    void solverFailed();

    /**
         * @brief We received new telescope info, process them and update FOV.
         */
    void syncTelescopeInfo();

    void setFocusStatus(Ekos::FocusState state);

    // Log
    void appendLogText(const QString &);

    // Capture
    void setCaptureComplete();

    // Update Capture Module status
    void setCaptureStatus(Ekos::CaptureState newState);
    // Update Mount module status
    void setMountStatus(ISD::Telescope::TelescopeStatus newState);

    // PAH Ekos Live
    QString getPAHStage() const { return PAHStages[pahStage];}
    bool isPAHEnabled() const { return isPAHReady; }
    QString getPAHMessage() const;

    void startPAHProcess();
    void stopPAHProcess();
    void setPAHCorrectionOffset(int x, int y);
    void setPAHMountDirection(int index) { PAHDirectionCombo->setCurrentIndex(index);}
    void setPAHMountRotation(int value) {PAHRotationSpin->setValue(value);}
    void setPAHRefreshDuration(double value) { PAHExposure->setValue(value);}
    void startPAHRefreshProcess();
    void setPAHRefreshComplete();

  private slots:

    /* Polar Alignment */
    void measureAltError();
    void measureAzError();
    void correctAzError();
    void correctAltError();

    void setDefaultCCD(QString ccd);

    void saveSettleTime();

    // Solver timeout
    void checkAlignmentTimeout();

    void updateTelescopeType(int index);

    // External View
    void showFITSViewer();
    void toggleAlignWidgetFullScreen();

    // Polar Alignment Helper slots

    void rotatePAH();    
    void setPAHCorrectionSelectionComplete();    
    void setWCSToggled(bool result);

    //Solutions Display slots
    void buildTarget();
    void handlePointTooltip(QMouseEvent *event);
    void handleVerticalPlotSizeChange();
    void handleHorizontalPlotSizeChange();
    void selectSolutionTableRow(int row, int column);
    void slotClearAllSolutionPoints();
    void slotRemoveSolutionPoint();
    void slotMountModel();

    //Mount Model Slots

    void slotWizardAlignmentPoints();
    void slotStarSelected(const QString selectedStar);
    void slotLoadAlignmentPoints();
    void slotSaveAsAlignmentPoints();
    void slotSaveAlignmentPoints();
    void slotClearAllAlignPoints();
    void slotRemoveAlignPoint();
    void slotAddAlignPoint();
    void slotFindAlignObject();
    void resetAlignmentProcedure();
    void startStopAlignmentProcedure();
    void startAlignmentPoint();
    void finishAlignmentPoint(bool solverSucceeded);
    void moveAlignPoint(int logicalIndex, int oldVisualIndex, int newVisualIndex);
    void exportSolutionPoints();
    void alignTypeChanged(const QString alignType);
    void togglePreviewAlignPoints();
    void slotSortAlignmentPoints();
    void slotAutoScaleGraph();  

  protected slots:
    /**
         * @brief After a solver process is completed successfully, sync, slew to target, or do nothing as set by the user.
         */
    void executeGOTO();

    /**
     * @brief refreshAlignOptions is called when settings are updated in OpsAlign.
     */
    void refreshAlignOptions();

  signals:
    void newLog();
    void newStatus(Ekos::AlignState state);
    void newFrame(FITSView *view);
    void newSolverResults(double orientation, double ra, double dec, double pixscale);
    void newSolution(const QJsonObject &solution);
<<<<<<< HEAD
=======

    // Polar Assistant Tool
    void newPAHStage(PAHStage stage);
    void newPAHMessage(const QString &message);    
    void newFOVTelescopeType(int index);
    void PAHEnabled(bool);
>>>>>>> 3e77d593

  private:
    /**
        * @brief Calculate Field of View of CCD+Telescope combination that we need to pass to astrometry.net solver.
        */
    void calculateFOV();    

    /**
         * @brief After a solver process is completed successfully, measure Azimuth or Altitude error as requested by the user.
         */
    void executePolarAlign();

    /**
         * @brief Sync the telescope to the solved alignment coordinate.
         */
    void Sync();

    /**
         * @brief Slew the telescope to the solved alignment coordinate.
         */
    void Slew();

    /**
         * @brief Sync the telescope to the solved alignment coordinate, and then slew to the target coordinate.
         */
    void SlewToTarget();

    /**
         * @brief Calculate polar alignment error magnitude and direction.
         * The calculation is performed by first capturing and solving a frame, then slewing 30 arcminutes and solving another frame to find the exact coordinates, then computing the error.
         * @param initRA RA of first frame.
         * @param initDEC DEC of first frame
         * @param finalRA RA of second frame
         * @param finalDEC DEC of second frame
         * @param initAz Azimuth of first frame
         */
    void calculatePolarError(double initRA, double initDEC, double finalRA, double finalDEC, double initAz);

    /**
         * @brief Get formatted RA & DEC coordinates compatible with astrometry.net format.
         * @param ra Right ascension
         * @param dec Declination
         * @param ra_str will contain the formatted RA string
         * @param dec_str will contain the formatted DEC string
         */
    void getFormattedCoords(double ra, double dec, QString &ra_str, QString &dec_str);

    /**
         * @brief getSolverOptionsFromFITS Generates a set of solver options given the supplied FITS image. The function reads FITS keyword headers and build the argument list accordingly. In case of a missing header keyword, it falls back to
         * the Alignment module existing values.
         * @param filename FITS path
         * @return List of Solver options
         */
    QStringList getSolverOptionsFromFITS(const QString &filename);

    /**
         * @brief setWCSEnabled enables/disables World Coordinate System settings in the CCD driver.
         * @param enable true to enable WCS, false to disable.
         */
    void setWCSEnabled(bool enable);

    /**
         * @brief calculatePAHError Calculate polar alignment error in the Polar Alignment Helper (PAH) method
         */
    void calculatePAHError();

    /**
         * @brief processPAHStage After solver is complete, handle PAH Stage processing
         */
    void processPAHStage(double orientation, double ra, double dec, double pixscale);

    CircleSolution findCircleSolutions(const QPointF &p1, const QPointF p2, double angle,
                                       QPair<QPointF, QPointF> &circleSolutions);

    double distance(const QPointF &p1, const QPointF &p2);
    bool findRACircle(QVector3D &RACircle);
    bool isPerpendicular(const QPointF &p1, const QPointF &p2, const QPointF &p3);
    bool calcCircle(const QPointF &p1, const QPointF &p2, const QPointF &p3, QVector3D &RACircle);

    void resizeEvent(QResizeEvent *event);

    bool alignmentPointsAreBad();
    bool loadAlignmentPoints(const QString &fileURL);
    bool saveAlignmentPoints(const QString &path);

    void generateAlignStarList();
    bool isVisible(const SkyObject *so);
    double getAltitude(const SkyObject *so);
    const SkyObject *getWizardAlignObject(double ra, double de);
    void calculateAngleForRALine(double &raIncrement, double &initRA, double initDEC, double lat, double raPoints,
                                 double minAlt);
    void calculateAZPointsForDEC(dms dec, dms alt, dms &AZEast, dms &AZWest);
    void updatePreviewAlignPoints();
    int findNextAlignmentPointAfter(int currentSpot);
    int findClosestAlignmentPointToTelescope();
    void swapAlignPoints(int firstPt, int secondPt);

    // Effective FOV

    /**
     * @brief getEffectiveFOV Search database for effective FOV that matches the current profile and settings
     * @return Variant Map containing effect FOV data or empty variant map if none found
     */
    QVariantMap getEffectiveFOV();
    void saveNewEffectiveFOV(double newFOVW, double newFOVH);
    QList<QVariantMap> effectiveFOVs;

    /// Which chip should we invoke in the current CCD?
    bool useGuideHead { false };
    /// Can the mount sync its coordinates to those set by Ekos?
    bool canSync { false };
    // LoadSlew mode is when we load an image and solve it, no capture is done.
    //bool loadSlewMode;
    /// If load and slew is solved successfully, coordinates obtained, slewed to target, and then captured, solved, and re-slewed to target again.
    IPState loadSlewState { IPS_IDLE };
    // Target Position Angle of solver Load&Slew image to be used for rotator if necessary
    double loadSlewTargetPA { std::numeric_limits<double>::quiet_NaN() };
    double currentRotatorPA { -1 };
    /// Solver iterations count
    uint8_t solverIterations { 0 };

    // FOV
    double ccd_hor_pixel { -1 };
    double ccd_ver_pixel { -1 };
    double focal_length { -1 };
    double aperture { -1 };
    double fov_x { 0 };
    double fov_y { 0 };
    double fov_pixscale { 0 };
    int ccd_width { 0 };
    int ccd_height { 0 };

    // Keep track of solver results
    double sOrientation { -1 };
    double sRA { -1 };
    double sDEC { -1 };

    /// Solver alignment coordinates
    SkyPoint alignCoord;
    /// Target coordinates we need to slew to
    SkyPoint targetCoord;
    /// Actual current telescope coordinates
    SkyPoint telescopeCoord;
    /// Coord from Load & Slew
    SkyPoint loadSlewCoord;
    /// Difference between solution and target coordinate
    double targetDiff { 1e6 };

    /// Progress icon if the solver is running
    std::unique_ptr<QProgressIndicator> pi;

    /// Keep track of how long the solver is running
    QTime solverTimer;

    // Polar Alignment
    AZStage azStage;
    ALTStage altStage;
    double azDeviation { 0 };
    double altDeviation { 0 };
    double decDeviation { 0 };
    static const double RAMotion;
    static const double SIDRATE;

    /// Have we slewed?
    bool isSlewDirty { false };

    // Online and Offline parsers
    AstrometryParser* parser { nullptr };
    std::unique_ptr<OnlineAstrometryParser> onlineParser;
    std::unique_ptr<OfflineAstrometryParser> offlineParser;

    std::unique_ptr<RemoteAstrometryParser> remoteParser;
    ISD::GDInterface *remoteParserDevice { nullptr };

    // Pointers to our devices
    ISD::Telescope *currentTelescope { nullptr };
    ISD::Dome *currentDome { nullptr };
    ISD::CCD *currentCCD { nullptr };
    ISD::GDInterface *currentRotator { nullptr };
    QList<ISD::CCD *> CCDs;

    /// Optional device filter
    ISD::GDInterface *currentFilter { nullptr };
    /// They're generic GDInterface because they could be either ISD::CCD or ISD::Filter
    QList<ISD::GDInterface *> Filters;
    int currentFilterPosition { -1 };
    /// True if we need to change filter position and wait for result before continuing capture
    bool filterPositionPending { false };

    /// Keep track of solver FOV to be plotted in the skymap after each successful solve operation
    std::unique_ptr<FOV> solverFOV;

    std::unique_ptr<FOV> sensorFOV;

    /// WCS
    bool m_wcsSynced { false };

    /// Log
    QStringList logText;

    /// Capture retries
    int retries { 0 };

    // State
    AlignState state { ALIGN_IDLE };
    FocusState focusState { FOCUS_IDLE };

    // Track which upload mode the CCD is set to. If set to UPLOAD_LOCAL, then we need to switch it to UPLOAD_CLIENT in order to do focusing, and then switch it back to UPLOAD_LOCAL
    ISD::CCD::UploadMode rememberUploadMode { ISD::CCD::UPLOAD_CLIENT };

    GotoMode currentGotoMode;

    QString dirPath;

    // Timer
    QTimer alignTimer;

    // BLOB Type
    ISD::CCD::BlobType blobType;
    QString blobFileName;

    // Align Frame
    AlignView *alignView { nullptr };

    // FITS Viewer in case user want to display in it instead of internal view
    QPointer<FITSViewer> fv;

    // Polar Alignment Helper
    PAHStage pahStage { PAH_IDLE };
    bool isPAHReady { false };

    // keep track of autoWSC
    bool rememberAutoWCS { false };
    bool rememberSolverWCS { false };

    // Sky centers
    typedef struct
    {
        SkyPoint skyCenter;
        QPointF pixelCenter;
        double pixelScale { 0 };
        double orientation { 0 };
    } PAHImageInfo;

    QVector<PAHImageInfo *> pahImageInfos;

    // User desired offset when selecting a bright star in the image
    QPointF celestialPolePoint, correctionOffset;
    // Correction vector line between mount RA Axis and celestial pole
    QLineF correctionVector;

    // CCDs using Guide Scope for parameters
    //QStringList guideScopeCCDs;

    // Which hemisphere are we located on?
    HemisphereType hemisphere;

    // Differential Slewing
    bool differentialSlewingActivated { false };

    // Astrometry Options
    OpsAstrometry *opsAstrometry { nullptr };
    OpsAlign *opsAlign { nullptr };
    OpsAstrometryCfg *opsAstrometryCfg { nullptr };
    OpsAstrometryIndexFiles *opsAstrometryIndexFiles { nullptr };
    QCPCurve *centralTarget { nullptr };
    QCPCurve *yellowTarget { nullptr };
    QCPCurve *redTarget { nullptr };
    QCPCurve *concentricRings { nullptr };
    QDialog mountModelDialog;
    Ui_mountModel mountModel;
    int currentAlignmentPoint { 0 };
    bool mountModelRunning { false };
    bool mountModelReset { false };
    bool targetAccuracyNotMet { false };
    bool previewShowing { false };
    QUrl alignURL;
    QUrl alignURLPath;
    QVector<const StarObject *> alignStars;

    ISD::CCD::TelescopeType rememberTelescopeType = { ISD::CCD::TELESCOPE_UNKNOWN };

    double primaryFL = -1, primaryAperture = -1, guideFL = -1, guideAperture = -1;
    bool domeReady = true;

    // CCD Exposure Looping
    bool rememberCCDExposureLooping = { false };

    // Filter Manager
    QSharedPointer<FilterManager> filterManager;

    // Active Profile
    ProfileInfo *m_ActiveProfile { nullptr };

    // PAH Stage Map
    static const QMap<PAHStage, QString> PAHStages;
};
}<|MERGE_RESOLUTION|>--- conflicted
+++ resolved
@@ -483,15 +483,12 @@
     void newFrame(FITSView *view);
     void newSolverResults(double orientation, double ra, double dec, double pixscale);
     void newSolution(const QJsonObject &solution);
-<<<<<<< HEAD
-=======
 
     // Polar Assistant Tool
     void newPAHStage(PAHStage stage);
     void newPAHMessage(const QString &message);    
     void newFOVTelescopeType(int index);
     void PAHEnabled(bool);
->>>>>>> 3e77d593
 
   private:
     /**
