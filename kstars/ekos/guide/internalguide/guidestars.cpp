/*  Correspondence class.
    Copyright (C) 2020 Hy Murveit

    This application is free software; you can redistribute it and/or
    modify it under the terms of the GNU General Public
    License as published by the Free Software Foundation; either
    version 2 of the License, or (at your option) any later version.
 */

#include "guidestars.h"

#include <math.h>
#include "ekos_guide_debug.h"
<<<<<<< HEAD
#include "stellarsolver.h"
=======
#include "../guideview.h"
#include <QTime>
>>>>>>> cffc7f79

// Keeps at most this many reference "neighbor" stars
#define MAX_GUIDE_STARS 10

// Then when looking for the guide star, gets this many candidates.
#define STARS_TO_SEARCH 15

// Don't use stars with SNR lower than this when computing multi-star drift.
#define MIN_DRIFT_SNR  8

// If there are fewer than this many stars, don't use this multi-star algorithm.
// It will instead back-off to a reticle-based algorithm.
#define MIN_STAR_CORRESPONDENCE_SIZE 5

/*
 Start with a set of reference (x,y) positions from stars, where one is designated a guide star.
 Given these and a set of new input stars, determine a mapping of new stars to the references.
 As the star positions should mostly change via translation, the correspondences are determined by
 similar geometry. It is possible, though that there is noise in positions, and that
 some reference stars may not be in the new star group, or that the new stars may contain some
 stars not appearing in references. However, the guide star must appear in both for this to
 be successful.
 */

GuideStars::GuideStars()
{
}

// It's possible that we don't map all the stars, if there are too many.
int GuideStars::getStarMap(int index)
{
    if (index >= starMap.size() || (index < 0))
        return -1;
    return starMap[index];
}

void GuideStars::setupStarCorrespondence(const QList<Edge> &neighbors, int guideIndex)
{
    qCDebug(KSTARS_EKOS_GUIDE) << "setupStarCorrespondence: " << neighbors.size() << guideIndex;
    if (neighbors.size() >= MIN_STAR_CORRESPONDENCE_SIZE)
    {
        starMap.clear();
        for (int i = 0; i < neighbors.size(); ++i)
        {
            qCDebug(KSTARS_EKOS_GUIDE) << " adding ref: " << neighbors[i].x << neighbors[i].y;
            // We need to initialize starMap, because findGuideStar(), which normally
            // initializes starMap(), might call selectGuideStar() if it finds that
            // the starCorrespondence is empty.
            starMap.push_back(i);
        }
        starCorrespondence.initialize(neighbors, guideIndex);
    }
    else
        starCorrespondence.reset();
}

// Calls SEP to generate a set of star detections and score them,
// then calls selectGuideStars(detections, scores) to select the guide star.
QVector3D GuideStars::selectGuideStar(FITSData *imageData)
{
    if (imageData == nullptr)
        return QVector3D(-1, -1, -1);

    QList<double> sepScores;
    QList<double> minDistances;
    findTopStars(imageData, MAX_GUIDE_STARS, &detectedStars, nullptr, &sepScores, &minDistances);

    int maxX = imageData->width();
    int maxY = imageData->height();
    return selectGuideStar(detectedStars, sepScores, maxX, maxY, minDistances);
}

// This selects the guide star by using the input scores, and
// downgrading stars too close to the edges of the image (so that calibration won't fail).
// It also removes from consideration stars with huge HFR values (most likely not stars).
QVector3D GuideStars::selectGuideStar(const QList<Edge> &stars,
                                      const QList<double> &sepScores,
                                      int maxX, int maxY,
                                      const QList<double> &minDistances)
{
    constexpr int maxStarDiameter = 32;
    int maxIndex = MAX_GUIDE_STARS < stars.count() ? MAX_GUIDE_STARS : stars.count();
    int scores[MAX_GUIDE_STARS];
    QList<Edge> guideStarNeighbors;
    for (int i = 0; i < maxIndex; i++)
    {
        int score = 100 + sepScores[i];
        const Edge &center = stars.at(i);
        guideStarNeighbors.append(center);

        // Severely reject stars close to edges
        // Worry about calibration? Make calibration distance parameter?
        constexpr int borderGuard = 35;
        if (center.x < borderGuard || center.y < borderGuard ||
                center.x > (maxX - borderGuard) || center.y > (maxY - borderGuard))
            score -= 1000;
        // Reject stars bigger than square
        if (center.HFR > float(maxStarDiameter) / 2)
            score -= 1000;

        // Add advantage to stars with SNRs between 40-100.
        auto bg = skybackground();
        double snr = bg.SNR(center.sum, center.numPixels);
        if (snr >= 40 && snr <= 100)
            score += 75;
        if (snr >= 100)
            score -= 50;

        // discourage stars that have close neighbors.
        // This isn't perfect, as we're not detecting all stars, just top 100 or so.
        const double neighborDistance = minDistances[i];
        constexpr double closeNeighbor = 25;
        constexpr double veryCloseNeighbor = 15;
        if (neighborDistance < veryCloseNeighbor)
            score -= 100;
        else if (neighborDistance < closeNeighbor)
            score -= 50;

        scores[i] = score;
    }

    int maxScore      = -1;
    int maxScoreIndex = -1;

<<<<<<< HEAD
    qCDebug(KSTARS_EKOS_GUIDE) << QString("  #    X       Y      Flux    HFR   sepSC SCORE  SNR");
=======
    qCDebug(KSTARS_EKOS_GUIDE) << QString("  #    X      Y    Flux   HFR  SEPsc Score  SNR");
>>>>>>> cffc7f79
    for (int i = 0; i < maxIndex; i++)
    {
        auto bg = skybackground();
        double snr = bg.SNR(stars[i].sum, stars[i].numPixels);
<<<<<<< HEAD

        qCDebug(KSTARS_EKOS_GUIDE) << QString("%1  %2  %3  %4  %5  %6  %7  %8")
          .arg(i, 3)
          .arg(stars[i].x, 6, 'f', 1)
          .arg(stars[i].y, 6, 'f', 1)
          .arg(stars[i].sum, 6, 'f', 1)
          .arg(stars[i].HFR, 5, 'f', 3)
          .arg(sepScores[i], 4)
          .arg(scores[i], 4)
          .arg(snr, 5, 'f', 1);
=======
        qCDebug(KSTARS_EKOS_GUIDE) << QString("%1 %2 %3 %4 %5 %6 %7 %8")
                                   .arg(i, 3)
                                   .arg(stars[i].x, 6, 'f', 1)
                                   .arg(stars[i].y, 6, 'f', 1)
                                   .arg(stars[i].sum, 6, 'f', 0)
                                   .arg(stars[i].HFR, 5, 'f', 2)
                                   .arg(sepScores[i], 5, 'f', 0)
                                   .arg(scores[i], 5)
                                   .arg(snr, 5, 'f', 1);
>>>>>>> cffc7f79
        if (scores[i] > maxScore)
        {
            maxScore      = scores[i];
            maxScoreIndex = i;
        }
    }

    if (maxScoreIndex < 0)
    {
        qCDebug(KSTARS_EKOS_GUIDE) << "No suitable star detected.";
        return QVector3D(-1, -1, -1);
    }
    setupStarCorrespondence(guideStarNeighbors, maxScoreIndex);
    QVector3D newStarCenter(stars[maxScoreIndex].x, stars[maxScoreIndex].y, 0);
    qCDebug(KSTARS_EKOS_GUIDE) << "new star center: " << maxScoreIndex << " x: "
                               << stars[maxScoreIndex].x << " y: " << stars[maxScoreIndex].y;
    return newStarCenter;
}

// Find the current target positions for the guide-star neighbors, and add them
// to the guideView.
void GuideStars::plotStars(GuideView *guideView, const QRect &trackingBox)
{
    if (guideView == nullptr) return;
    guideView->clearNeighbors();
    if (starCorrespondence.size() == 0) return;

    const Edge gStar = starCorrespondence.reference(starCorrespondence.guideStar());

    // Find the offset between the current reticle position and the original
    // guide star position (e.g. it might have moved due to dithering).
    double reticle_x = trackingBox.x() + trackingBox.width() / 2.0;
    double reticle_y = trackingBox.y() + trackingBox.height() / 2.0;

    // See which neighbor stars were associated with detected stars.
    QVector<bool> found(starCorrespondence.size(), false);
    QVector<int> detectedIndex(starCorrespondence.size(), -1);

    for (int i = 0; i < detectedStars.size(); ++i)
    {
        int refIndex = getStarMap(i);
        if (refIndex >= 0)
        {
            found[refIndex] = true;
            detectedIndex[refIndex] = i;
        }
    }
    // Add to the guideView the neighbor stars' target positions and whether they were found.
    for (int i = 0; i < starCorrespondence.size(); ++i)
    {
        bool isGuideStar = i == starCorrespondence.guideStar();
        const QVector2D offset = starCorrespondence.offset(i);
        const double detected_x = found[i] ? detectedStars[detectedIndex[i]].x : 0;
        const double detected_y = found[i] ? detectedStars[detectedIndex[i]].y : 0;
        guideView->addGuideStarNeighbor(offset.x() + reticle_x, offset.y() + reticle_y, found[i],
                                        detected_x, detected_y, isGuideStar);
    }
}

void GuideStars::logDetectedStars()
{
    qCDebug(KSTARS_EKOS_GUIDE)
            << QString("findGuideStar()  x      y      flux   HFR   SNR   Ref");
    for (int i = 0; i < detectedStars.size(); ++i)
    {
        const auto &star = detectedStars[i];
        auto bg = skybackground();
        double snr = bg.SNR(star.sum, star.numPixels);
        qCDebug(KSTARS_EKOS_GUIDE) << QString("MultiStar: %1 %2 %3 %4 %5 %6 %7")
                                   .arg(i, 3)
                                   .arg(star.x, 6, 'f', 1)
                                   .arg(star.y, 6, 'f', 1)
                                   .arg(star.sum, 6, 'f', 0)
                                   .arg(star.HFR, 6, 'f', 2)
                                   .arg(snr, 5, 'f', 1)
                                   .arg(getStarMap(i), 3);
    }
}

// Find the guide star using the starCorrespondence algorithm (looking for
// the other reference stars in the same relative position as when the guide star was selected).
// If this method fails, it backs off to looking in the tracking box for the highest scoring star.
Vector GuideStars::findGuideStar(FITSData *imageData, const QRect &trackingBox, GuideView *guideView)
{
    // Don't accept reference stars whose position is more than this many pixels from expected.
    constexpr double maxStarAssociationDistance = 10;

    if (imageData == nullptr)
        return Vector(-1, -1, -1);

    // If the guide star has not yet been set up, then establish it here.
    // Not thrilled doing this, but this is the way the internal guider is setup
    // when guiding is restarted by the scheduler (the normal establish guide star
    // methods are not called).
    if (starCorrespondence.size() == 0)
    {
        QVector3D v = selectGuideStar(imageData);
        qCDebug(KSTARS_EKOS_GUIDE) << QString("findGuideStar: Called without starCorrespondence. Refound guide star at %1 %2")
                                   .arg(QString::number(v.x(), 'f', 1)).arg(QString::number(v.y(), 'f', 1));
        return Vector(v.x(), v.y(), v.z());
    }

    if (starCorrespondence.size() > 0)
    {
        findTopStars(imageData, STARS_TO_SEARCH, &detectedStars);
        if (detectedStars.empty())
            return Vector(-1, -1, -1);

        starCorrespondence.find(detectedStars, maxStarAssociationDistance, &starMap);

        // Is there a correspondence to the guide star
        // Should we also weight distance to the tracking box?
        for (int i = 0; i < detectedStars.size(); ++i)
        {
            if (getStarMap(i) == starCorrespondence.guideStar())
            {
                auto &star = detectedStars[i];
                double SNR = skyBackground.SNR(star.sum, star.numPixels);
                guideStarSNR = SNR;
                guideStarMass = star.sum;
                qCDebug(KSTARS_EKOS_GUIDE) << "StarCorrespondence found " << i << "at" << star.x << star.y << "SNR" << SNR;
                if (guideView != nullptr)
                    plotStars(guideView, trackingBox);
                // Fail if the detected star is not in the tracking box.
                if (trackingBox.isValid() && !trackingBox.contains(std::round(star.x), std::round(star.y)))
                {
                    logDetectedStars();
                    qCDebug(KSTARS_EKOS_GUIDE) << QString("findGuideStar found a star at %1,%2 but it is outside the tracking box")
                                               .arg(star.x, 6, 'f', 1)
                                               .arg(star.y, 6, 'f', 1);
                    return Vector(-1, -1, -1);

                }
                return Vector(star.x, star.y, 0);
            }
        }
    }

    qCDebug(KSTARS_EKOS_GUIDE) << "StarCorrespondence not used. It failed to find the guide star.";
    logDetectedStars();

    if (trackingBox.isValid() == false)
        return Vector(-1, -1, -1);

    // If we didn't find a star that way, then fall back
    findTopStars(imageData, 1, &detectedStars, &trackingBox);
    if (detectedStars.size() > 0)
    {
        auto &star = detectedStars[0];
        double SNR = skyBackground.SNR(star.sum, star.numPixels);
        guideStarSNR = SNR;
        guideStarMass = star.sum;
        qCDebug(KSTARS_EKOS_GUIDE) << "StarCorrespondence. Standard method found at " << star.x << star.y << "SNR" << SNR;
        return Vector(star.x, star.y, 0);
    }
    return Vector(-1, -1, -1);
}

SSolver::Parameters GuideStars::getStarExtractionParameters(int num)
{
    SSolver::Parameters params;
    params.listName = "Guider";
    params.apertureShape = SSolver::SHAPE_CIRCLE;
    params.minarea = 10; // changed from 5 --> 10
    params.deblend_thresh = 32;
    params.deblend_contrast = 0.005;
    params.initialKeep = num * 2;
    params.keepNum = num;
    params.removeBrightest = 0;
    params.removeDimmest = 0;
    params.saturationLimit = 0;
    return params;
}

// This is the interface to star detection.
int GuideStars::findAllSEPStars(FITSData *imageData, QList<Edge*> *sepStars, int num)
{
    qDeleteAll(*sepStars);
    sepStars->clear();

<<<<<<< HEAD
    if (imageData == nullptr)
        return 0;

    StellarSolver *solver = new StellarSolver(imageData->getStatistics(),imageData->getImageBuffer(), nullptr);
    solver->setParameters(getStarExtractionParameters(num));
    solver->sextractWithHFR();
    if(!solver->sextractionDone() || solver->failed())
        return 0;
    auto bg = solver->getBackground();
    skyBackground.mean = bg.global;
    skyBackground.sigma = bg.globalrms;
    skyBackground.numPixelsInSkyEstimate = bg.bw * bg.bh;

    QList<FITSImage::Star> stars = solver->getStarList();
    QList<Edge *> edges;

    for (int index = 0; index < stars.count(); index++)
    {
        FITSImage::Star star = stars.at(index);
        auto * center = new Edge();
        center->x = star.x;
        center->y = star.y;
        center->val = star.peak;
        center->sum = star.flux;
        center->HFR = star.HFR;
        edges.append(center);
    }
    // Let's sort edges, starting with widest
    std::sort(edges.begin(), edges.end(), [](const Edge * edge1, const Edge * edge2) -> bool { return edge1->HFR > edge2->HFR;});

    // Take only the first maxNumCenters stars
    {
        int starCount = qMin(num, edges.count());
        for (int i = 0; i < starCount; i++)
            sepStars->append(edges[i]);
    }

    edges.clear();
    qCDebug(KSTARS_EKOS_GUIDE) << QString("  #      X      Y    Flux    Width   HFR");
    for (int i = 0; i < sepStars->count(); i++)
      qCDebug(KSTARS_EKOS_GUIDE) << QString("%1  %2  %3  %4  %5  %6")
        .arg(i, 3)
        .arg(sepStars->at(i)->x, 6, 'f', 1)
        .arg(sepStars->at(i)->y, 6, 'f', 1)
        .arg(sepStars->at(i)->sum, 6, 'f', 1)
        .arg(sepStars->at(i)->width, 5, 'f', 3)
        .arg(sepStars->at(i)->HFR, 5, 'f', 3);
    return sepStars->count();
=======
    QRect nullBox;
    int count = FITSSEPDetector(imageData)
                .configure("numStars", 100)
                .configure("fractionRemoved", 0.0)
                .configure("deblendMincont", 0.005)
                .findSourcesAndBackground(*sepStars, nullBox, &skyBackground);
    return count;
>>>>>>> cffc7f79
}

double GuideStars::findMinDistance(int index, const QList<Edge*> &stars)
{
    double closestDistanceSqr = 1e10;
    const Edge &star = *stars[index];
    for (int i = 0; i < stars.size(); ++i)
    {
        if (i == index) continue;
        const Edge &thisStar = *stars[i];
        const double xDist = star.x - thisStar.x;
        const double yDist = star.y - thisStar.y;
        const double distanceSqr = xDist * xDist + yDist * yDist;
        if (distanceSqr < closestDistanceSqr)
            closestDistanceSqr = distanceSqr;
    }
    return sqrt(closestDistanceSqr);
}

// Returns a list of 'num' stars, sorted according to evaluateSEPStars().
// If the region-of-interest rectange is not null, it only returns scores in that area.
void GuideStars::findTopStars(FITSData *imageData, int num, QList<Edge> *stars, const QRect *roi,
                              QList<double> *outputScores, QList<double> *minDistances)
{
    if (roi == nullptr)
        qCDebug(KSTARS_EKOS_GUIDE) << "Multistar: findTopStars" << num;
    else
        qCDebug(KSTARS_EKOS_GUIDE) << "Multistar: findTopStars" << num <<
                                   QString("Roi(%1,%2 %3x%4)").arg(roi->x()).arg(roi->y()).arg(roi->width()).arg(roi->height());

    stars->clear();
    if (imageData == nullptr)
        return;

    QTime timer;
    timer.restart();
    QList<Edge*> sepStars;
    int count = findAllSEPStars(imageData, &sepStars, num * 2);
    if (count == 0)
        return;

    if (sepStars.empty())
        return;

    QVector<double> scores;
    evaluateSEPStars(sepStars, &scores, roi);
    // Sort the sepStars by score, higher score to lower score.
    QVector<std::pair<int, double>> sc;
    for (int i = 0; i < scores.size(); ++i)
        sc.push_back(std::pair<int, double>(i, scores[i]));
    std::sort(sc.begin(), sc.end(), [](const std::pair<int, double> &a, const std::pair<int, double> &b)
    {
        return a.second > b.second;
    });
    // Copy the top num results.
    for (int i = 0; i < std::min(num, scores.size()); ++i)
    {
        const int starIndex = sc[i].first;
        const double starScore = sc[i].second;
        if (starScore >= 0)
        {
            stars->append(*(sepStars[starIndex]));
            if (outputScores != nullptr)
                outputScores->append(starScore);
            if (minDistances != nullptr)
                minDistances->append(findMinDistance(starIndex, sepStars));
        }
    }
    qCDebug(KSTARS_EKOS_GUIDE)
            << QString("Multistar: findTopStars returning: %1 stars, %2s")
            .arg(stars->size()).arg(timer.elapsed() / 1000.0, 4, 'f', 2);
}

// Scores star detection relative to each other. Uses the star's SNR as the main measure.
void GuideStars::evaluateSEPStars(const QList<Edge *> &starCenters, QVector<double> *scores, const QRect *roi) const
{
    auto centers = starCenters;
    scores->clear();
    for (int i = 0; i < centers.size(); ++i) scores->push_back(0);
    if (centers.empty()) return;

    // Rough constants used by this weighting.
    // If the center pixel is above this, assume it's clipped and don't emphasize.
    constexpr double maxHFR = 10.0;
    constexpr double snrWeight = 20;  // Measure weight if/when multiple measures are used.
    auto bg = skybackground();

    // Sort by SNR in increasing order so the weighting goes up.
    // Assign score based on the sorted position.
    std::sort(centers.begin(), centers.end(), [&bg](const Edge * a, const Edge * b)
    {
        double snrA = bg.SNR(a->sum, a->numPixels);
        double snrB = bg.SNR(b->sum, b->numPixels);
        return snrA < snrB;
    });
    for (int i = 0; i < centers.size(); ++i)
    {
        // Don't emphasize stars that are too wide.
        if (centers.at(i)->HFR > maxHFR) continue;
        for (int j = 0; j < starCenters.size(); ++j)
        {
            if (starCenters.at(j) == centers.at(i))
            {
                (*scores)[j] += snrWeight * i;
                break;
            }
        }
    }

    // If we are insisting on a star in the tracking box.
    if (roi != nullptr)
    {
        // Reset the score of anything outside the tracking box.
        for (int j = 0; j < starCenters.size(); ++j)
        {
            const auto &star = starCenters.at(j);
            if (star->x < roi->x() || star->x >= roi->x() + roi->width() ||
                    star->y < roi->y() || star->y >= roi->y() + roi->height())
                (*scores)[j] = -1;
        }
    }
}

// Given a star detection and a reference star compute the RA and DEC drifts between the two.
void GuideStars::computeStarDrift(const Edge &star, const Edge &reference, double *driftRA, double *driftDEC) const
{
    if (!calibrationInitialized) return;

    Vector position(star.x, star.y, 0);
    Vector reference_position(reference.x, reference.y, 0);
    Vector arc_position, arc_reference_position;
    arc_position = calibration.convertToArcseconds(position);
    arc_reference_position = calibration.convertToArcseconds(reference_position);

    // translate into sky coords.
    Vector sky_coords = arc_position - arc_reference_position;
    sky_coords = calibration.rotateToRaDec(sky_coords);

    // Save the drifts in RA and DEC.
    *driftRA   = sky_coords.x;
    *driftDEC = sky_coords.y;
}

// Computes the overall drift given the input image that was analyzed in findGuideStar().
// Returns true if this can be done--there are already guide stars and the current detections
// can be compared to them. In that case, fills in RADRift and DECDrift with arc-second drifts.
// Reticle_x,y is the target position. It may be different from when we
// originally selected the guide star, e.g. due to dithering, etc. We compute an offset from the
// original guide-star position and the reticle position and offset all the reference star
// positions by that.
bool GuideStars::getDrift(double oneStarDrift, double reticle_x, double reticle_y,
                          double *RADrift, double *DECDrift)
{
    if (starCorrespondence.size() == 0)
        return false;
    const Edge gStar = starCorrespondence.reference(starCorrespondence.guideStar());
    qCDebug(KSTARS_EKOS_GUIDE) << "Multistar getDrift, reticle:" << reticle_x << reticle_y
                               << "guidestar" << gStar.x << gStar.y
                               << "so offsets:" << (reticle_x - gStar.x) << (reticle_y - gStar.y);
    // Revoke multistar if we're that far away.
    constexpr double maxDriftForMultistar = 4.0;  // arc-seconds

    if (!calibrationInitialized)
        return false;

    // Don't run multistar if the 1-star approach is too far off.
    if (oneStarDrift > maxDriftForMultistar)
    {
        qCDebug(KSTARS_EKOS_GUIDE) << "MultiStar: 1-star drift too high: " << oneStarDrift;
        return false;
    }
    if (starCorrespondence.size() < 2)
    {
        qCDebug(KSTARS_EKOS_GUIDE) << "Multistar: no guide stars";
        return false;
    }

    // The original guide star position has been offset.
    double offset_x = reticle_x - gStar.x;
    double offset_y = reticle_y - gStar.y;

    int numStarsProcessed = 0;
    bool guideStarProcessed = false;
    double driftRASum = 0, driftDECSum = 0;
    double guideStarRADrift = 0, guideStarDECDrift = 0;
    QVector<double> raDrifts, decDrifts;
    qCDebug(KSTARS_EKOS_GUIDE)
            << QString("                 x      y      flux   HFR   SNR   Ref:  x      y     flux  HFR    dRA    dDEC");
    for (int i = 0; i < detectedStars.size(); ++i)
    {
        const auto &star = detectedStars[i];
        auto bg = skybackground();
        double snr = bg.SNR(detectedStars[i].sum, detectedStars[i].numPixels);
        // Probably should test SNR on the reference as well.
        if (getStarMap(i) >= 0 && snr >= MIN_DRIFT_SNR)
        {
            auto ref = starCorrespondence.reference(getStarMap(i));
            ref.x += offset_x;
            ref.y += offset_y;
            double driftRA, driftDEC;
            computeStarDrift(star, ref, &driftRA, &driftDEC);
            if (getStarMap(i) == starCorrespondence.guideStar())
            {
                guideStarRADrift = driftRA;
                guideStarDECDrift = driftDEC;
                guideStarProcessed = true;
            }

            raDrifts.push_back(driftRA);
            decDrifts.push_back(driftDEC);
            numStarsProcessed++;

            qCDebug(KSTARS_EKOS_GUIDE) << QString("MultiStar: %1 %2 %3 %4 %5 %6 %7 %8 %9 %10 %11  %12  %13")
                                       .arg(i, 3)
                                       .arg(star.x, 6, 'f', 1)
                                       .arg(star.y, 6, 'f', 1)
                                       .arg(star.sum, 6, 'f', 0)
                                       .arg(star.HFR, 6, 'f', 2)
                                       .arg(snr, 5, 'f', 1)
                                       .arg(getStarMap(i), 3)
                                       .arg(ref.x, 6, 'f', 1)
                                       .arg(ref.y, 6, 'f', 1)
                                       .arg(ref.sum, 6, 'f', 0)
                                       .arg(ref.HFR, 5, 'f', 2)
                                       .arg(driftRA, 5, 'f', 2)
                                       .arg(driftDEC, 5, 'f', 2);
        }
        else
        {
            qCDebug(KSTARS_EKOS_GUIDE) << QString("MultiStar: %1 %2 %3 %4 %5 %6 NOT ASSOCIATED")
                                       .arg(i, 3)
                                       .arg(star.x, 6, 'f', 1)
                                       .arg(star.y, 6, 'f', 1)
                                       .arg(star.sum, 6, 'f', 0)
                                       .arg(star.HFR, 6, 'f', 2)
                                       .arg(snr, 5, 'f', 1);
        }
    }

    if (numStarsProcessed == 0 || !guideStarProcessed)
        return false;

    // Filter out reference star drifts that are too different from the guide-star drift.
    QVector<double> raDriftsKeep, decDriftsKeep;
    for (int i = 0; i < raDrifts.size(); ++i)
    {
        if ((fabs(raDrifts[i] - guideStarRADrift) < 2.0) &&
                (fabs(decDrifts[i] - guideStarDECDrift) < 2.0))
        {
            driftRASum += raDrifts[i];
            driftDECSum += decDrifts[i];
            raDriftsKeep.push_back(raDrifts[i]);
            decDriftsKeep.push_back(decDrifts[i]);
        }
    }
    if (raDriftsKeep.empty() || raDriftsKeep.empty())
        return false;  // Shouldn't happen.

    numStarsProcessed = raDriftsKeep.size();

    // Generate the drift either from the median or the average of the usable reference drifts.
    bool useMedian = true;
    if (useMedian)
    {
        std::sort(raDriftsKeep.begin(),  raDriftsKeep.end(),  [] (double d1, double d2)
        {
            return d1 < d2;
        });
        std::sort(decDriftsKeep.begin(), decDriftsKeep.end(), [] (double d1, double d2)
        {
            return d1 < d2;
        });
        if (numStarsProcessed % 2 == 0)
        {
            const int middle = numStarsProcessed / 2;
            *RADrift  = ( raDriftsKeep[middle - 1] +  raDriftsKeep[middle]) / 2.0;
            *DECDrift = (decDriftsKeep[middle - 1] + decDriftsKeep[middle]) / 2.0;
        }
        else
        {
            const int middle = numStarsProcessed / 2;  // because it's 0-based
            *RADrift  = raDriftsKeep[middle];
            *DECDrift = decDriftsKeep[middle];
        }
        qCDebug(KSTARS_EKOS_GUIDE) << "MultiStar: Drift median " << *RADrift << *DECDrift << numStarsProcessed << " of " <<
                                   detectedStars.size() << "#guide" << starCorrespondence.size();
    }
    else
    {
        *RADrift  = driftRASum / raDriftsKeep.size();
        *DECDrift = driftDECSum / decDriftsKeep.size();
        qCDebug(KSTARS_EKOS_GUIDE) << "MultiStar: Drift " << *RADrift << *DECDrift << numStarsProcessed << " of " <<
                                   detectedStars.size() << "#guide" << starCorrespondence.size();
    }
    return true;
}

void GuideStars::setCalibration(const Calibration &cal)
{
    calibration = cal;
    calibrationInitialized = true;
}<|MERGE_RESOLUTION|>--- conflicted
+++ resolved
@@ -11,12 +11,9 @@
 
 #include <math.h>
 #include "ekos_guide_debug.h"
-<<<<<<< HEAD
 #include "stellarsolver.h"
-=======
 #include "../guideview.h"
 #include <QTime>
->>>>>>> cffc7f79
 
 // Keeps at most this many reference "neighbor" stars
 #define MAX_GUIDE_STARS 10
@@ -141,27 +138,11 @@
     int maxScore      = -1;
     int maxScoreIndex = -1;
 
-<<<<<<< HEAD
-    qCDebug(KSTARS_EKOS_GUIDE) << QString("  #    X       Y      Flux    HFR   sepSC SCORE  SNR");
-=======
     qCDebug(KSTARS_EKOS_GUIDE) << QString("  #    X      Y    Flux   HFR  SEPsc Score  SNR");
->>>>>>> cffc7f79
     for (int i = 0; i < maxIndex; i++)
     {
         auto bg = skybackground();
         double snr = bg.SNR(stars[i].sum, stars[i].numPixels);
-<<<<<<< HEAD
-
-        qCDebug(KSTARS_EKOS_GUIDE) << QString("%1  %2  %3  %4  %5  %6  %7  %8")
-          .arg(i, 3)
-          .arg(stars[i].x, 6, 'f', 1)
-          .arg(stars[i].y, 6, 'f', 1)
-          .arg(stars[i].sum, 6, 'f', 1)
-          .arg(stars[i].HFR, 5, 'f', 3)
-          .arg(sepScores[i], 4)
-          .arg(scores[i], 4)
-          .arg(snr, 5, 'f', 1);
-=======
         qCDebug(KSTARS_EKOS_GUIDE) << QString("%1 %2 %3 %4 %5 %6 %7 %8")
                                    .arg(i, 3)
                                    .arg(stars[i].x, 6, 'f', 1)
@@ -171,7 +152,6 @@
                                    .arg(sepScores[i], 5, 'f', 0)
                                    .arg(scores[i], 5)
                                    .arg(snr, 5, 'f', 1);
->>>>>>> cffc7f79
         if (scores[i] > maxScore)
         {
             maxScore      = scores[i];
@@ -352,7 +332,6 @@
     qDeleteAll(*sepStars);
     sepStars->clear();
 
-<<<<<<< HEAD
     if (imageData == nullptr)
         return 0;
 
@@ -401,15 +380,6 @@
         .arg(sepStars->at(i)->width, 5, 'f', 3)
         .arg(sepStars->at(i)->HFR, 5, 'f', 3);
     return sepStars->count();
-=======
-    QRect nullBox;
-    int count = FITSSEPDetector(imageData)
-                .configure("numStars", 100)
-                .configure("fractionRemoved", 0.0)
-                .configure("deblendMincont", 0.005)
-                .findSourcesAndBackground(*sepStars, nullBox, &skyBackground);
-    return count;
->>>>>>> cffc7f79
 }
 
 double GuideStars::findMinDistance(int index, const QList<Edge*> &stars)
