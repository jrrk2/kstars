/*  Ekos
    Copyright (C) 2012 Jasem Mutlaq <mutlaqja@ikartech.com>

    This application is free software; you can redistribute it and/or
    modify it under the terms of the GNU General Public
    License as published by the Free Software Foundation; either
    version 2 of the License, or (at your option) any later version.
 */

#include <QComboBox>

#include <KConfigDialog>
#include <KMessageBox>
#include <KActionCollection>
#include <KNotifications/KNotification>

#include <config-kstars.h>
#include <basedevice.h>

#include "ekosmanager.h"

#include "Options.h"
#include "kstars.h"
#include "kstarsdata.h"
#include "auxiliary/ksuserdb.h"
#include "fitsviewer/fitsviewer.h"
#include "skymap.h"

#include "sequencejob.h"
#include "darklibrary.h"

#include "profileeditor.h"
#include "profileinfo.h"
#include "QProgressIndicator.h"

#include "indi/clientmanager.h"
#include "indi/indielement.h"
#include "indi/indiproperty.h"
#include "indi/driverinfo.h"
#include "indi/drivermanager.h"
#include "indi/indilistener.h"
#include "indi/guimanager.h"
#include "indi/indiwebmanager.h"

#include "ekosadaptor.h"

#define MAX_REMOTE_INDI_TIMEOUT 15000
#define MAX_LOCAL_INDI_TIMEOUT 5000

EkosManager::EkosManager(QWidget *parent) : QDialog(parent)
{
    setupUi(this);

    new EkosAdaptor(this);
    QDBusConnection::sessionBus().registerObject("/KStars/Ekos",  this);

    setWindowIcon(QIcon::fromTheme("kstars_ekos", QIcon(":/icons/ekos.png")));

    nDevices=0;
    nConnectedDevices=0;
    useGuideHead    =false;
    useST4          =false;
    isStarted       = false;
    remoteManagerStart=false;
    localMode       = true;

    indiConnectionStatus = EKOS_STATUS_IDLE;
    ekosStartingStatus   = EKOS_STATUS_IDLE;

    profileModel = new QStandardItemModel(0, 4);
    profileModel->setHorizontalHeaderLabels(QStringList() << "id" << "name" << "host" << "port");

    captureProcess = NULL;
    focusProcess   = NULL;
    guideProcess   = NULL;
    alignProcess   = NULL;
    mountProcess   = NULL;
    domeProcess    = NULL;
    schedulerProcess = NULL;
    weatherProcess = NULL;
    dustCapProcess = NULL;

    ekosOption     = NULL;

    focusStarPixmap=focusProfilePixmap=guideStarPixmap=guideProfilePixmap=NULL;

    mountPI=capturePI=focusPI=guidePI=NULL;

    captureProgress->setValue(0);
    sequenceProgress->setValue(0);
    sequenceProgress->setDecimals(0);
    sequenceProgress->setFormat("%v");
    countdownTimer.setInterval(1000);
    connect(&countdownTimer, SIGNAL(timeout()), this, SLOT(updateCaptureCountDown()));

    toolsWidget->setIconSize(QSize(64,64));
    connect(toolsWidget, SIGNAL(currentChanged(int)), this, SLOT(processTabChange()));

    // Enable scheduler Tab
    toolsWidget->setTabEnabled(1, false);

    // Start/Stop INDI Server
    connect(processINDIB, SIGNAL(clicked()), this, SLOT(processINDI()));

    // Connect/Disconnect INDI devices
    connect(connectB, SIGNAL(clicked()), this, SLOT(connectDevices()));
    connect(disconnectB, SIGNAL(clicked()), this, SLOT(disconnectDevices()));

    // INDI Control Panel
    connect(controlPanelB, SIGNAL(clicked()), GUIManager::Instance(), SLOT(show()));
    connect(optionsB, SIGNAL(clicked()), KStars::Instance(), SLOT(slotViewOps()));

    // Clear Ekos Log
    connect(clearB, SIGNAL(clicked()), this, SLOT(clearLog()));

    // Summary
    previewPixmap = new QPixmap(QPixmap(":/images/noimage.png"));
    focusStarFile.open();
    focusProfileFile.open();
    guideStarFile.open();
    guideProfileFile.open();

    // Profiles
    connect(addProfileB, SIGNAL(clicked()), this, SLOT(addProfile()));
    connect(editProfileB, SIGNAL(clicked()), this, SLOT(editProfile()));
    connect(deleteProfileB, SIGNAL(clicked()), this, SLOT(deleteProfile()));
    connect(profileCombo, SIGNAL(activated(QString)), this, SLOT(saveDefaultProfile(QString)));

    // Set Profile icons
    addProfileB->setIcon(QIcon::fromTheme("list-add"));
    editProfileB->setIcon(QIcon::fromTheme("edit-entry"));
    deleteProfileB->setIcon(QIcon::fromTheme("list-remove"));

    // Load all drivers
    loadDrivers();

    // Load add driver profiles
    loadProfiles();

    // Setup Tab
    toolsWidget->tabBar()->setTabIcon(0, QIcon(":/icons/ekos_setup.png"));
    toolsWidget->tabBar()->setTabToolTip(0, i18n("Setup"));

    // Initialize Ekos Scheduler Module
    schedulerProcess = new Ekos::Scheduler();
    toolsWidget->addTab( schedulerProcess, QIcon(":/icons/ekos_scheduler.png"), "");
    toolsWidget->tabBar()->setTabToolTip(1, i18n("Scheduler"));
    connect(schedulerProcess, SIGNAL(newLog()), this, SLOT(updateLog()));
    connect(schedulerProcess, SIGNAL(newTarget(QString)), mountTarget, SLOT(setText(QString)));

    // Temporary fix. Not sure how to resize Ekos Dialog to fit contents of the various tabs in the QScrollArea which are added
    // dynamically. I used setMinimumSize() but it doesn't appear to make any difference.
    // Also set Layout policy to SetMinAndMaxSize as well. Any idea how to fix this?
    // FIXME
    //resize(1000,750);
}

EkosManager::~EkosManager()
{
    delete captureProcess;
    delete focusProcess;
    delete guideProcess;
    delete alignProcess;
    delete domeProcess;
    delete weatherProcess;
    delete mountProcess;
    delete schedulerProcess;
    delete dustCapProcess;
    delete profileModel;

    delete previewPixmap;
    delete focusStarPixmap;
    delete focusProfilePixmap;
    delete guideProfilePixmap;
    delete guideStarPixmap;
}

void EkosManager::closeEvent(QCloseEvent * /*event*/)
{
    QAction *a = KStars::Instance()->actionCollection()->action( "show_ekos" );
    a->setChecked(false);
}

void EkosManager::hideEvent(QHideEvent * /*event*/)
{
    QAction *a = KStars::Instance()->actionCollection()->action( "show_ekos" );
    a->setChecked(false);
}

void EkosManager::showEvent(QShowEvent * /*event*/)
{
    QAction *a = KStars::Instance()->actionCollection()->action( "show_ekos" );
    a->setChecked(true);
}

void EkosManager::resizeEvent(QResizeEvent *)
{
    previewImage->setPixmap(previewPixmap->scaled(previewImage->width(), previewImage->height(), Qt::KeepAspectRatio, Qt::SmoothTransformation));
    if (focusStarPixmap)
        focusStarImage->setPixmap(focusStarPixmap->scaled(focusStarImage->width(), focusStarImage->height(), Qt::KeepAspectRatio, Qt::SmoothTransformation));
    if (focusProfilePixmap)
        focusProfileImage->setPixmap(focusProfilePixmap->scaled(focusProfileImage->width(), focusProfileImage->height(), Qt::KeepAspectRatio, Qt::SmoothTransformation));
    if (guideStarPixmap)
        guideStarImage->setPixmap(guideStarPixmap->scaled(guideStarImage->width(), guideStarImage->height(), Qt::KeepAspectRatio, Qt::SmoothTransformation));
    if (guideProfilePixmap)
        guideProfileImage->setPixmap(guideProfilePixmap->scaled(guideProfileImage->width(), guideProfileImage->height(), Qt::KeepAspectRatio, Qt::SmoothTransformation));

}

void EkosManager::loadProfiles()
{
    qDeleteAll(profiles);
    profiles.clear();
    KStarsData::Instance()->userdb()->GetAllProfiles(profiles);

    profileModel->clear();

    foreach(ProfileInfo *pi, profiles)
    {
        QList<QStandardItem*> info;

        info << new QStandardItem(pi->id) << new QStandardItem(pi->name) << new QStandardItem(pi->host) << new QStandardItem(pi->port);
        profileModel->appendRow(info);
    }

    profileModel->sort(0);
    profileCombo->setModel(profileModel);
    profileCombo->setModelColumn(1);

    // Load last used profile from options
    int index = profileCombo->findText(Options::profile());
    // If not found, set it to first item
    if (index == -1)
        index=0;
    profileCombo->setCurrentIndex(index);
}

void EkosManager::loadDrivers()
{
    foreach(DriverInfo *dv, DriverManager::Instance()->getDrivers())
    {
        if (dv->getDriverSource() != HOST_SOURCE)
            driversList[dv->getTreeLabel()] = dv;
    }
}

void EkosManager::reset()
{
    nDevices=0;
    nConnectedDevices=0;
    nRemoteDevices=0;

    useGuideHead           = false;
    useST4                 = false;

    removeTabs();

    genericDevices.clear();
    managedDevices.clear();

    captureProcess = NULL;
    focusProcess   = NULL;
    guideProcess   = NULL;
    domeProcess    = NULL;
    alignProcess   = NULL;
    mountProcess   = NULL;
    weatherProcess = NULL;
    dustCapProcess = NULL;

    ekosStartingStatus  = EKOS_STATUS_IDLE;
    indiConnectionStatus= EKOS_STATUS_IDLE;

    connectB->setEnabled(false);
    disconnectB->setEnabled(false);
    controlPanelB->setEnabled(false);
    processINDIB->setEnabled(true);

    mountGroup->setEnabled(false);
    focusGroup->setEnabled(false);
    captureGroup->setEnabled(false);
    guideGroup->setEnabled(false);
    sequenceLabel->setText(i18n("Sequence"));
    sequenceProgress->setValue(0);
    captureProgress->setValue(0);
    overallRemainingTime->setText("--:--:--");
    sequenceRemainingTime->setText("--:--:--");
    mountStatus->setText(i18n("Idle"));
    captureStatus->setText(i18n("Idle"));
    focusStatus->setText(i18n("Idle"));
    guideStatus->setText(i18n("Idle"));
    if (capturePI)
        capturePI->stopAnimation();
    if (mountPI)
        mountPI->stopAnimation();
    if (focusPI)
        focusPI->stopAnimation();
    if (guidePI)
        guidePI->stopAnimation();

    isStarted = false;
    processINDIB->setText(i18n("Start INDI"));
}

void EkosManager::processINDI()
{
    if (isStarted == false)
        start();
    else
        stop();
}

bool EkosManager::stop()
{
    cleanDevices();

    profileGroup->setEnabled(true);

    return true;
}

bool EkosManager::start()
{
    if (localMode)
        qDeleteAll(managedDrivers);
    managedDrivers.clear();

    reset();

    ProfileInfo *currentProfile = getCurrentProfile();
    localMode = currentProfile->isLocal();

    // Load profile location if one exists
    updateProfileLocation(currentProfile);

    bool haveCCD=false, haveGuider=false;

    if (localMode)
    {
        DriverInfo *drv = NULL;

        drv = driversList.value(currentProfile->mount());
        if (drv != NULL)
            managedDrivers.append(drv->clone());

        drv = driversList.value(currentProfile->ccd());
        if (drv != NULL)
        {
            managedDrivers.append(drv->clone());
            haveCCD = true;
        }

        drv = driversList.value(currentProfile->guider());
        if (drv != NULL)
        {
            haveGuider = true;

            // If the guider and ccd are the same driver, we have two cases:
            // #1 Drivers that only support ONE device per driver (such as sbig)
            // #2 Drivers that supports multiples devices per driver (such as sx)
            // For #1, we modify guider_di to make a unique label for the other device with postfix "Guide"
            // For #2, we set guider_di to NULL and we prompt the user to select which device is primary ccd and which is guider
            // since this is the only way to find out in real time.
            if (haveCCD && currentProfile->guider() == currentProfile->ccd())
            {
                if (drv->getAuxInfo().value("mdpd", false).toBool() == true)
                    drv = NULL;
                else
                {
                    drv->setUniqueLabel(drv->getTreeLabel() + " Guide");
                }
            }

            if (drv)
                managedDrivers.append(drv->clone());
        }

        drv = driversList.value(currentProfile->ao());
        if (drv != NULL)
            managedDrivers.append(drv->clone());

        drv = driversList.value(currentProfile->filter());
        if (drv != NULL)
            managedDrivers.append(drv->clone());

        drv = driversList.value(currentProfile->focuser());
        if (drv != NULL)
            managedDrivers.append(drv->clone());

        drv = driversList.value(currentProfile->dome());
        if (drv != NULL)
            managedDrivers.append(drv->clone());

        drv = driversList.value(currentProfile->weather());
        if (drv != NULL)
            managedDrivers.append(drv->clone());

        drv = driversList.value(currentProfile->aux1());
        if (drv != NULL)
            managedDrivers.append(drv->clone());

        drv = driversList.value(currentProfile->aux2());
        if (drv != NULL)
            managedDrivers.append(drv->clone());

        drv = driversList.value(currentProfile->aux3());
        if (drv != NULL)
            managedDrivers.append(drv->clone());

        drv = driversList.value(currentProfile->aux4());
        if (drv != NULL)
            managedDrivers.append(drv->clone());

        if (haveCCD == false && haveGuider == false)
        {
            KMessageBox::error(this, i18n("Ekos requires at least one CCD or Guider to operate."));
            managedDrivers.clear();
            return false;
        }

        nDevices = managedDrivers.count();
    }
    else
    {
        DriverInfo *remote_indi = new DriverInfo(QString("Ekos Remote Host"));

        remote_indi->setHostParameters(currentProfile->host, QString::number(currentProfile->port));

        remote_indi->setDriverSource(GENERATED_SOURCE);

        managedDrivers.append(remote_indi);

        haveCCD    = currentProfile->drivers.contains("CCD");
        haveGuider = currentProfile->drivers.contains("Guider");

        if (haveCCD == false && haveGuider == false)
        {
            KMessageBox::error(this, i18n("Ekos requires at least one CCD or Guider to operate."));
            delete (remote_indi);
            nDevices=0;
            return false;
        }

        nDevices = currentProfile->drivers.count();

        nRemoteDevices=0;
    }

    connect(INDIListener::Instance(), SIGNAL(newDevice(ISD::GDInterface*)), this, SLOT(processNewDevice(ISD::GDInterface*)));
    connect(INDIListener::Instance(), SIGNAL(newTelescope(ISD::GDInterface*)), this, SLOT(setTelescope(ISD::GDInterface*)));
    connect(INDIListener::Instance(), SIGNAL(newCCD(ISD::GDInterface*)), this, SLOT(setCCD(ISD::GDInterface*)));
    connect(INDIListener::Instance(), SIGNAL(newFilter(ISD::GDInterface*)), this, SLOT(setFilter(ISD::GDInterface*)));
    connect(INDIListener::Instance(), SIGNAL(newFocuser(ISD::GDInterface*)), this, SLOT(setFocuser(ISD::GDInterface*)));
    connect(INDIListener::Instance(), SIGNAL(newDome(ISD::GDInterface*)), this, SLOT(setDome(ISD::GDInterface*)));
    connect(INDIListener::Instance(), SIGNAL(newWeather(ISD::GDInterface*)), this, SLOT(setWeather(ISD::GDInterface*)));
    connect(INDIListener::Instance(), SIGNAL(newDustCap(ISD::GDInterface*)), this, SLOT(setDustCap(ISD::GDInterface*)));
    connect(INDIListener::Instance(), SIGNAL(newLightBox(ISD::GDInterface*)), this, SLOT(setLightBox(ISD::GDInterface*)));
    connect(INDIListener::Instance(), SIGNAL(newST4(ISD::ST4*)), this, SLOT(setST4(ISD::ST4*)));
    connect(INDIListener::Instance(), SIGNAL(deviceRemoved(ISD::GDInterface*)), this, SLOT(removeDevice(ISD::GDInterface*)), Qt::DirectConnection);

    if (localMode)
    {
        if (isRunning("indiserver"))
        {
            if (KMessageBox::Yes == (KMessageBox::questionYesNo(0, i18n("Ekos detected an instance of INDI server running. Do you wish to shut down the existing instance before starting a new one?"),
                                                                i18n("INDI Server"), KStandardGuiItem::yes(), KStandardGuiItem::no(), "ekos_shutdown_existing_indiserver")))
            {
                //TODO is there a better way to do this.
                QProcess p;
                p.start("pkill indiserver");
                p.waitForFinished();
            }
        }

        appendLogText(i18n("Starting INDI services..."));

        if (DriverManager::Instance()->startDevices(managedDrivers) == false)
        {
            INDIListener::Instance()->disconnect(this);
            qDeleteAll(managedDrivers);
            managedDrivers.clear();
            ekosStartingStatus = EKOS_STATUS_ERROR;
            return false;
        }

        connect(DriverManager::Instance(), SIGNAL(serverTerminated(QString,QString)), this, SLOT(processServerTermination(QString, QString)));

        ekosStartingStatus = EKOS_STATUS_PENDING;

        appendLogText(i18n("INDI services started on port %1. Please connect devices.", managedDrivers.first()->getPort()));

        QTimer::singleShot(MAX_LOCAL_INDI_TIMEOUT, this, SLOT(checkINDITimeout()));
    }
    else
    {
        // If we need to use INDI Web Manager
        if (currentProfile->INDIWebManagerPort > 0)
        {
            remoteManagerStart = false;
            if (INDI::WebManager::isOnline(currentProfile))
            {
                if (INDI::WebManager::areDriversRunning(currentProfile) == false)
                {
                    INDI::WebManager::stopProfile(currentProfile);

                    if (INDI::WebManager::startProfile(currentProfile) == false)
                    {
                        appendLogText(i18n("Failed to start profile on remote INDI Web Manager."));
                        return false;
                    }

                    appendLogText(i18n("Starting profile on remote INDI Web Manager..."));
                    remoteManagerStart = true;
                }
            }
            else
                appendLogText(i18n("Warning: INDI Web Manager is not online."));
        }

        appendLogText(i18n("Connecting to remote INDI server at %1 on port %2 ...", currentProfile->host, currentProfile->port));
        qApp->processEvents();

        QApplication::setOverrideCursor(Qt::WaitCursor);

        if (DriverManager::Instance()->connectRemoteHost(managedDrivers.first()) == false)
        {
            appendLogText(i18n("Failed to connect to remote INDI server!"));
            INDIListener::Instance()->disconnect(this);
            qDeleteAll(managedDrivers);
            managedDrivers.clear();
            ekosStartingStatus = EKOS_STATUS_ERROR;
            QApplication::restoreOverrideCursor();
            return false;
        }

        connect(DriverManager::Instance(), SIGNAL(serverTerminated(QString,QString)), this, SLOT(processServerTermination(QString, QString)));

        QApplication::restoreOverrideCursor();
        ekosStartingStatus = EKOS_STATUS_PENDING;

        appendLogText(i18n("INDI services started. Connection to remote INDI server is successful. Waiting for devices..."));

        QTimer::singleShot(MAX_REMOTE_INDI_TIMEOUT, this, SLOT(checkINDITimeout()));
    }

    connectB->setEnabled(false);
    disconnectB->setEnabled(false);
    controlPanelB->setEnabled(false);

    profileGroup->setEnabled(false);

    isStarted = true;
    processINDIB->setText(i18n("Stop INDI"));

    return true;
}

void EkosManager::checkINDITimeout()
{
    // Don't check anything unless we're still pending
    if (ekosStartingStatus != EKOS_STATUS_PENDING)
        return;

    if (nDevices <= 0)
    {
        ekosStartingStatus = EKOS_STATUS_SUCCESS;
        return;
    }

    if (localMode)
    {
        QStringList remainingDevices;
        foreach(DriverInfo *drv, managedDrivers)
        {
            if (drv->getDevices().count() == 0)
                remainingDevices << QString("+ %1").arg(drv->getUniqueLabel().isEmpty() == false ? drv->getUniqueLabel() : drv->getName());
        }

        if (remainingDevices.count() == 1)
        {
            appendLogText(i18n("Unable to establish:\n%1\nPlease ensure the device is connected and powered on.", remainingDevices.at(0)));
            KNotification::beep(i18n("Ekos startup error"));
        }
        else
        {
            appendLogText(i18n("Unable to establish the following devices:\n%1\nPlease ensure each device is connected and powered on.", remainingDevices.join("\n")));
            KNotification::beep(i18n("Ekos startup error"));
        }
    }
    else
    {
        ProfileInfo *currentProfile = getCurrentProfile();

        QStringList remainingDevices;

        foreach(QString driver, currentProfile->drivers.values())
        {
            bool driverFound=false;

            foreach(ISD::GDInterface *device, genericDevices)
            {
                if (device->getBaseDevice()->getDriverName() == driver)
                {
                    driverFound = true;
                    break;
                }
            }

            if (driverFound == false)
                remainingDevices << QString("+ %1").arg(driver);
        }

        if (remainingDevices.count() == 1)
        {
            appendLogText(i18n("Unable to establish remote device:\n%1\nPlease ensure remote device name corresponds to actual device name.", remainingDevices.at(0)));
            KNotification::beep(i18n("Ekos startup error"));
        }
        else
        {
            appendLogText(i18n("Unable to establish remote devices:\n%1\nPlease ensure remote device name corresponds to actual device name.", remainingDevices.join("\n")));
            KNotification::beep(i18n("Ekos startup error"));
        }
    }

    ekosStartingStatus = EKOS_STATUS_ERROR;
}

void EkosManager::connectDevices()
{

    indiConnectionStatus = EKOS_STATUS_PENDING;

    foreach(ISD::GDInterface *device, genericDevices)
        device->Connect();

    connectB->setEnabled(false);
    disconnectB->setEnabled(true);

    appendLogText(i18n("Connecting INDI devices..."));
}

void EkosManager::disconnectDevices()
{
    foreach(ISD::GDInterface *device, genericDevices)
        device->Disconnect();

    appendLogText(i18n("Disconnecting INDI devices..."));

}

void EkosManager::processServerTermination(const QString &host, const QString &port)
{
    ProfileInfo *pi = getCurrentProfile();

    if ( (localMode && managedDrivers.first()->getPort() == port) || (pi->host == host && pi->port == port.toInt()))
    {
        cleanDevices(false);
    }
}

void EkosManager::cleanDevices(bool stopDrivers)
{
    if (ekosStartingStatus == EKOS_STATUS_IDLE)
        return;

    INDIListener::Instance()->disconnect(this);
    DriverManager::Instance()->disconnect(this);

    if (managedDrivers.isEmpty() == false)
    {
        if (localMode)
        {
            if (stopDrivers)
                DriverManager::Instance()->stopDevices(managedDrivers);
        }
        else
        {
            if (stopDrivers)
                DriverManager::Instance()->disconnectRemoteHost(managedDrivers.first());

            ProfileInfo *pi = getCurrentProfile();
            if (remoteManagerStart && pi->INDIWebManagerPort != -1)
            {
                INDI::WebManager::stopProfile(pi);
                remoteManagerStart = false;
            }
        }
    }

    reset();

    profileGroup->setEnabled(true);

    appendLogText(i18n("INDI services stopped."));
}

void EkosManager::processNewDevice(ISD::GDInterface *devInterface)
{
    if (Options::verboseLogging())
        qDebug() << "Ekos received a new device: " << devInterface->getDeviceName();

    genericDevices.append(devInterface);

    nDevices--;

    connect(devInterface, SIGNAL(Connected()), this, SLOT(deviceConnected()));
    connect(devInterface, SIGNAL(Disconnected()), this, SLOT(deviceDisconnected()));
    connect(devInterface, SIGNAL(propertyDefined(INDI::Property*)), this, SLOT(processNewProperty(INDI::Property*)));

    if (nDevices <= 0)
    {
        ekosStartingStatus = EKOS_STATUS_SUCCESS;

        if (localMode == false && nDevices == 0)
            appendLogText(i18n("Remote devices established. Please connect devices."));

        connectB->setEnabled(true);
        disconnectB->setEnabled(false);
        controlPanelB->setEnabled(true);
    }
}

void EkosManager::deviceConnected()
{
    connectB->setEnabled(false);
    disconnectB->setEnabled(true);

    processINDIB->setEnabled(false);

    nConnectedDevices++;

    if (Options::verboseLogging())
    {
        ISD::GDInterface *device = (ISD::GDInterface *) sender();
        qDebug() << device->getDeviceName() << " is connected.";
        qDebug() << "Managed Devices: " << managedDrivers.count() << " Remote Devices: " << nRemoteDevices;
        qDebug() << "Connected Devices: " << nConnectedDevices << " nDevices: " << nDevices;
    }

    ProfileInfo *pi = getCurrentProfile();
    //if (nConnectedDevices == managedDrivers.count() || (nDevices <=0 && nConnectedDevices == nRemoteDevices))
    if (nConnectedDevices >= pi->drivers.count())
        indiConnectionStatus = EKOS_STATUS_SUCCESS;

    ISD::GDInterface *dev = static_cast<ISD::GDInterface *> (sender());

    if (dev->getBaseDevice()->getDriverInterface() & INDI::BaseDevice::TELESCOPE_INTERFACE)
    {
        if (mountProcess)
            mountProcess->setEnabled(true);
    }
    else if (dev->getBaseDevice()->getDriverInterface() & INDI::BaseDevice::CCD_INTERFACE)
    {
        if (captureProcess)
            captureProcess->setEnabled(true);
        if (focusProcess)
            focusProcess->setEnabled(true);
        if (alignProcess)
            alignProcess->setEnabled(true);
        if (guideProcess)
            guideProcess->setEnabled(true);
    }
    else if (dev->getBaseDevice()->getDriverInterface() & INDI::BaseDevice::FOCUSER_INTERFACE)
    {
        if (focusProcess)
            focusProcess->setEnabled(true);
    }

    if (Options::neverLoadConfig())
        return;

    INDIConfig tConfig = Options::loadConfigOnConnection() ? LOAD_LAST_CONFIG : LOAD_DEFAULT_CONFIG;

    foreach(ISD::GDInterface *device, genericDevices)
    {
        if (device == dev)
        {
            ISwitchVectorProperty *configProp = device->getBaseDevice()->getSwitch("CONFIG_PROCESS");
            if (configProp && configProp->s == IPS_IDLE)
                device->setConfig(tConfig);
            break;
        }
    }
}

void EkosManager::deviceDisconnected()
{
    ISD::GDInterface *dev = static_cast<ISD::GDInterface *> (sender());

    if (dev)
    {
        if (dev->getState("CONNECTION") == IPS_ALERT)
            indiConnectionStatus = EKOS_STATUS_ERROR;
        else if (dev->getState("CONNECTION") == IPS_BUSY)
            indiConnectionStatus = EKOS_STATUS_PENDING;
        else
            indiConnectionStatus = EKOS_STATUS_IDLE;
    }
    else
        indiConnectionStatus = EKOS_STATUS_IDLE;

    if (Options::verboseLogging())
    {
        qDebug() << dev->getDeviceName() << " is disconnected.";
        qDebug() << "Connected Devices: " << nConnectedDevices << " nDevices: " << nDevices;
    }

    if (indiConnectionStatus == EKOS_STATUS_IDLE)
        nConnectedDevices--;

    if (nConnectedDevices < 0)
        nConnectedDevices = 0;

    connectB->setEnabled(true);
    disconnectB->setEnabled(false);
    processINDIB->setEnabled(true);

    if (dev->getBaseDevice()->getDriverInterface() & INDI::BaseDevice::TELESCOPE_INTERFACE)
    {
        if (mountProcess)
            mountProcess->setEnabled(false);
    }
    else if (dev->getBaseDevice()->getDriverInterface() & INDI::BaseDevice::CCD_INTERFACE)
    {
        if (captureProcess)
            captureProcess->setEnabled(false);
        if (focusProcess)
            focusProcess->setEnabled(false);
        if (alignProcess)
            alignProcess->setEnabled(false);
        if (guideProcess)
            guideProcess->setEnabled(false);
    }
    else if (dev->getBaseDevice()->getDriverInterface() & INDI::BaseDevice::FOCUSER_INTERFACE)
    {
        if (focusProcess)
            focusProcess->setEnabled(false);
    }
}

void EkosManager::setTelescope(ISD::GDInterface *scopeDevice)
{
    //mount = scopeDevice;

    managedDevices[KSTARS_TELESCOPE] = scopeDevice;

    appendLogText(i18n("%1 is online.", scopeDevice->getDeviceName()));

    connect(scopeDevice, SIGNAL(numberUpdated(INumberVectorProperty *)), this, SLOT(processNewNumber(INumberVectorProperty*)));

    initMount();

    mountProcess->setTelescope(scopeDevice);

    if (guideProcess)
        guideProcess->setTelescope(scopeDevice);

    if (alignProcess)
        alignProcess->setTelescope(scopeDevice);
}

void EkosManager::setCCD(ISD::GDInterface *ccdDevice)
{
    managedDevices.insertMulti(KSTARS_CCD, ccdDevice);

    initCapture();

    captureProcess->addCCD(ccdDevice);

    ProfileInfo *pi = getCurrentProfile();
    QString primaryCCD, guiderCCD;

    // Only look for primary & guider CCDs if we can tell a difference between them
    // otherwise rely on saved options
    if (pi->ccd() != pi->guider())
    {
        foreach(ISD::GDInterface *device, findDevices(KSTARS_CCD))
        {
            if (QString(device->getDeviceName()).startsWith(pi->ccd(), Qt::CaseInsensitive))
                primaryCCD = QString(device->getDeviceName());
            else if (QString(device->getDeviceName()).startsWith(pi->guider(), Qt::CaseInsensitive))
                guiderCCD = QString(device->getDeviceName());
        }
    }

    bool rc=false;
    if (Options::defaultCaptureCCD().isEmpty() == false)
        rc = captureProcess->setCCD(Options::defaultCaptureCCD());
    if (rc == false && primaryCCD.isEmpty() == false)
        captureProcess->setCCD(primaryCCD);

    initFocus();

    focusProcess->addCCD(ccdDevice);

    rc=false;
    if (Options::defaultFocusCCD().isEmpty() == false)
        rc = focusProcess->setCCD(Options::defaultFocusCCD());
    if (rc == false && primaryCCD.isEmpty() == false)
        focusProcess->setCCD(primaryCCD);


    initAlign();

    alignProcess->addCCD(ccdDevice);

    rc=false;
    if (Options::defaultAlignCCD().isEmpty() == false)
        rc = alignProcess->setCCD(Options::defaultAlignCCD());
    if (rc == false && primaryCCD.isEmpty() == false)
        alignProcess->setCCD(primaryCCD);

    initGuide();

    guideProcess->addCCD(ccdDevice);

    rc=false;
    if (Options::defaultGuideCCD().isEmpty() == false)
        rc = guideProcess->setCCD(Options::defaultGuideCCD());
    if (rc == false && guiderCCD.isEmpty() == false)
        guideProcess->setCCD(guiderCCD);

    appendLogText(i18n("%1 is online.", ccdDevice->getDeviceName()));

    connect(ccdDevice, SIGNAL(numberUpdated(INumberVectorProperty*)), this, SLOT(processNewNumber(INumberVectorProperty*)), Qt::UniqueConnection);

    if (managedDevices.contains(KSTARS_TELESCOPE))
    {
        alignProcess->setTelescope(managedDevices[KSTARS_TELESCOPE]);
        captureProcess->setTelescope(managedDevices[KSTARS_TELESCOPE]);
        guideProcess->setTelescope(managedDevices[KSTARS_TELESCOPE]);
    }

}

void EkosManager::setFilter(ISD::GDInterface *filterDevice)
{

    managedDevices.insertMulti(KSTARS_FILTER, filterDevice);

    appendLogText(i18n("%1 filter is online.", filterDevice->getDeviceName()));

    initCapture();

    connect(filterDevice, SIGNAL(numberUpdated(INumberVectorProperty *)), this, SLOT(processNewNumber(INumberVectorProperty*)));
    connect(filterDevice, SIGNAL(textUpdated(ITextVectorProperty*)), this, SLOT(processNewText(ITextVectorProperty*)));

    captureProcess->addFilter(filterDevice);

    initFocus();

    focusProcess->addFilter(filterDevice);
}

void EkosManager::setFocuser(ISD::GDInterface *focuserDevice)
{
    managedDevices.insertMulti(KSTARS_FILTER, focuserDevice);

    initCapture();

    initFocus();

    focusProcess->addFocuser(focuserDevice);

    appendLogText(i18n("%1 is online.", focuserDevice->getDeviceName()));
}

void EkosManager::setDome(ISD::GDInterface *domeDevice)
{
    managedDevices[KSTARS_DOME] = domeDevice;

    initDome();

    domeProcess->setDome(domeDevice);

    if (captureProgress)
        captureProcess->setDome(domeDevice);

    appendLogText(i18n("%1 is online.", domeDevice->getDeviceName()));
}

void EkosManager::setWeather(ISD::GDInterface *weatherDevice)
{
    managedDevices[KSTARS_WEATHER] = weatherDevice;

    initWeather();

    weatherProcess->setWeather(weatherDevice);

    appendLogText(i18n("%1 is online.", weatherDevice->getDeviceName()));
}

void EkosManager::setDustCap(ISD::GDInterface *dustCapDevice)
{
    managedDevices.insertMulti(KSTARS_AUXILIARY, dustCapDevice);

    initDustCap();

    dustCapProcess->setDustCap(dustCapDevice);

    appendLogText(i18n("%1 is online.", dustCapDevice->getDeviceName()));

    if (captureProcess)
        captureProcess->setDustCap(dustCapDevice);
}

void EkosManager::setLightBox(ISD::GDInterface *lightBoxDevice)
{
    managedDevices.insertMulti(KSTARS_AUXILIARY, lightBoxDevice);

    if (captureProcess)
        captureProcess->setLightBox(lightBoxDevice);
}

void EkosManager::removeDevice(ISD::GDInterface* devInterface)
{
    switch (devInterface->getType())
    {
    case KSTARS_CCD:
        removeTabs();

        break;

    case KSTARS_FOCUSER:
        break;

    default:
        break;
    }

    appendLogText(i18n("%1 is offline.", devInterface->getDeviceName()));

    foreach(ISD::GDInterface *device, managedDevices.values())
    {
        if (device == devInterface)
        {
            managedDevices.remove(managedDevices.key(device));

            if (managedDevices.count() == 0)
                cleanDevices();

            break;
        }
    }
}

void EkosManager::processNewText(ITextVectorProperty *tvp)
{
    if (!strcmp(tvp->name, "FILTER_NAME"))
    {
        if (captureProcess)
            captureProcess->checkFilter();

        if (focusProcess)
            focusProcess->checkFilter();
    }
}

void EkosManager::processNewNumber(INumberVectorProperty *nvp)
{
    if (!strcmp(nvp->name, "TELESCOPE_INFO") && managedDevices.contains(KSTARS_TELESCOPE))
    {
        if (guideProcess)
        {
            guideProcess->setTelescope(managedDevices[KSTARS_TELESCOPE]);
            guideProcess->syncTelescopeInfo();
        }

        if (alignProcess)
        {
            alignProcess->setTelescope(managedDevices[KSTARS_TELESCOPE]);
            alignProcess->syncTelescopeInfo();
        }

        if (mountProcess)
        {
            mountProcess->setTelescope(managedDevices[KSTARS_TELESCOPE]);
            mountProcess->syncTelescopeInfo();
        }

        return;

    }

    if (!strcmp(nvp->name, "CCD_INFO") || !strcmp(nvp->name, "GUIDER_INFO")  || !strcmp(nvp->name, "CCD_FRAME") || !strcmp(nvp->name, "GUIDER_FRAME"))
    {
        if (focusProcess)
            focusProcess->syncCCDInfo();

        if (guideProcess)
            guideProcess->syncCCDInfo();

        if (alignProcess)
            alignProcess->syncCCDInfo();

        return;
    }

    if (!strcmp(nvp->name, "FILTER_SLOT"))
    {
        if (captureProcess)
            captureProcess->checkFilter();

        if (focusProcess)
            focusProcess->checkFilter();
    }

}

void EkosManager::processNewProperty(INDI::Property* prop)
{
    if (!strcmp(prop->getName(), "CCD_INFO") || !strcmp(prop->getName(), "GUIDER_INFO"))
    {
        if (focusProcess)
            focusProcess->syncCCDInfo();

        if (guideProcess)
            guideProcess->syncCCDInfo();

        if (alignProcess)
            alignProcess->syncCCDInfo();

        return;
    }

    if (!strcmp(prop->getName(), "TELESCOPE_INFO") && managedDevices.contains(KSTARS_TELESCOPE))
    {
        if (guideProcess)
        {
            guideProcess->setTelescope(managedDevices[KSTARS_TELESCOPE]);
            guideProcess->syncTelescopeInfo();
        }

        if (alignProcess)
        {
            alignProcess->setTelescope(managedDevices[KSTARS_TELESCOPE]);
            alignProcess->syncTelescopeInfo();
        }

        if (mountProcess)
        {
            mountProcess->setTelescope(managedDevices[KSTARS_TELESCOPE]);
            mountProcess->syncTelescopeInfo();
        }

        return;
    }

    if (!strcmp(prop->getName(), "GUIDER_EXPOSURE"))
    {
        foreach(ISD::GDInterface *device, findDevices(KSTARS_CCD))
        {
            if (!strcmp(device->getDeviceName(), prop->getDeviceName()))
            {
                initCapture();
                initGuide();
                useGuideHead=true;
                captureProcess->addGuideHead(device);
                guideProcess->addGuideHead(device);

                bool rc = false;
                if (Options::defaultGuideCCD().isEmpty() == false)
                    rc = guideProcess->setCCD(Options::defaultGuideCCD());
                if (rc == false)
                    guideProcess->setCCD(QString(device->getDeviceName()) + QString(" Guider"));
                return;
            }
        }

        return;
    }

    if (!strcmp(prop->getName(), "CCD_FRAME_TYPE"))
    {
        if (captureProcess)
        {
            foreach(ISD::GDInterface *device, findDevices(KSTARS_CCD))
            {
                if (!strcmp(device->getDeviceName(), prop->getDeviceName()))
                {
                    captureProcess->syncFrameType(device);
                    return;
                }
            }
        }

        return;
    }

    if (!strcmp(prop->getName(), "TELESCOPE_PARK") && managedDevices.contains(KSTARS_TELESCOPE))
    {
        if (captureProcess)
            captureProcess->setTelescope(managedDevices[KSTARS_TELESCOPE]);

        return;
    }

    if (!strcmp(prop->getName(), "FILTER_NAME"))
    {
        if (captureProcess)
            captureProcess->checkFilter();

        if (focusProcess)
            focusProcess->checkFilter();

        return;
    }

    if (strstr(prop->getName(), "FOCUS_POSITION"))
    {
        if (focusProcess)
            focusProcess->checkFocuser();
    }

}

QList<ISD::GDInterface*> EkosManager::findDevices(DeviceFamily type)
{
    QList<ISD::GDInterface*> deviceList;

    QMapIterator<DeviceFamily, ISD::GDInterface*> i(managedDevices);
    while (i.hasNext())
    {
        i.next();

        if (i.key() == type)
            deviceList.append(i.value());
    }

    return deviceList;
}

void EkosManager::processTabChange()
{
    QWidget *currentWidget = toolsWidget->currentWidget();

    //if (focusProcess && currentWidget != focusProcess)
         //focusProcess->resetFrame();

    if (alignProcess && currentWidget == alignProcess)
    {
        if (alignProcess->isEnabled() == false && captureProcess->isEnabled())
        {
            if (managedDevices[KSTARS_CCD]->isConnected() && alignProcess->isParserOK())
                alignProcess->setEnabled(true);
        }

        alignProcess->checkCCD();
    }
    else if (captureProcess && currentWidget == captureProcess)
    {
        captureProcess->checkCCD();
    }
    else if (focusProcess && currentWidget == focusProcess)
    {
        focusProcess->checkCCD();
    }
    else if (guideProcess && currentWidget == guideProcess)
    {
        guideProcess->checkCCD();
    }

    updateLog();

}

void EkosManager::updateLog()
{
    if (enableLoggingCheck->isChecked() == false)
        return;

    QWidget *currentWidget = toolsWidget->currentWidget();

    if (currentWidget == setupTab)
        ekosLogOut->setPlainText(logText.join("\n"));
    else if (currentWidget == alignProcess)
        ekosLogOut->setPlainText(alignProcess->getLogText());
    else if (currentWidget == captureProcess)
        ekosLogOut->setPlainText(captureProcess->getLogText());
    else if (currentWidget == focusProcess)
        ekosLogOut->setPlainText(focusProcess->getLogText());
    else if (currentWidget == guideProcess)
        ekosLogOut->setPlainText(guideProcess->getLogText());
    else if (currentWidget == mountProcess)
        ekosLogOut->setPlainText(mountProcess->getLogText());
    if (currentWidget == schedulerProcess)
        ekosLogOut->setPlainText(schedulerProcess->getLogText());


}

void EkosManager::appendLogText(const QString &text)
{

    logText.insert(0, i18nc("log entry; %1 is the date, %2 is the text", "%1 %2", QDateTime::currentDateTime().toString("yyyy-MM-ddThh:mm:ss"), text));

    if (Options::verboseLogging())
        qDebug() << "Ekos: " << text;

    updateLog();
}

void EkosManager::clearLog()
{
    QWidget *currentWidget = toolsWidget->currentWidget();

    if (currentWidget == setupTab)
    {
        logText.clear();
        updateLog();
    }
    else if (currentWidget == alignProcess)
        alignProcess->clearLog();
    else if (currentWidget == captureProcess)
        captureProcess->clearLog();
    else if (currentWidget == focusProcess)
        focusProcess->clearLog();
    else if (currentWidget == guideProcess)
        guideProcess->clearLog();
    else if (currentWidget == mountProcess)
        mountProcess->clearLog();
    else if (currentWidget == schedulerProcess)
        schedulerProcess->clearLog();

}

void EkosManager::initCapture()
{
    if (captureProcess)
        return;

    captureProcess = new Ekos::Capture();
    int index = toolsWidget->addTab( captureProcess, QIcon(":/icons/ekos_ccd.png"), "");
    toolsWidget->tabBar()->setTabToolTip(index, i18nc("Charge-Coupled Device", "CCD"));
    connect(captureProcess, SIGNAL(newLog()), this, SLOT(updateLog()));
    connect(captureProcess, SIGNAL(newStatus(Ekos::CaptureState)), this, SLOT(updateCaptureStatus(Ekos::CaptureState)));
    connect(captureProcess, SIGNAL(newImage(QImage*, Ekos::SequenceJob*)), this, SLOT(updateCaptureProgress(QImage*, Ekos::SequenceJob*)));
    captureGroup->setEnabled(true);
    sequenceProgress->setEnabled(true);
    captureProgress->setEnabled(true);

    capturePI = new QProgressIndicator(captureProcess);
    captureStatusLayout->addWidget(capturePI);

    foreach(ISD::GDInterface *device, findDevices(KSTARS_AUXILIARY))
    {
        if (device->getBaseDevice()->getDriverInterface() & INDI::BaseDevice::DUSTCAP_INTERFACE)
            captureProcess->setDustCap(device);
        if (device->getBaseDevice()->getDriverInterface() & INDI::BaseDevice::LIGHTBOX_INTERFACE)
            captureProcess->setLightBox(device);
    }

    if (focusProcess)
    {
        // Autofocus
        connect(captureProcess, SIGNAL(checkFocus(double)), focusProcess, SLOT(checkFocus(double)), Qt::UniqueConnection);
        //connect(focusProcess, SIGNAL(autoFocusFinished(bool, double)), captureProcess, SLOT(updateAutofocusStatus(bool, double)),  Qt::UniqueConnection);
        connect(focusProcess, SIGNAL(newStatus(Ekos::FocusState)), captureProcess, SLOT(setFocusStatus(Ekos::FocusState)), Qt::UniqueConnection);

        // Meridian Flip
        connect(captureProcess, SIGNAL(meridianFlipStarted()), focusProcess, SLOT(resetFrame()), Qt::UniqueConnection);
    }

    if (alignProcess)
    {
        // Alignment flag
        //connect(alignProcess, SIGNAL(solverComplete(bool)), captureProcess, SLOT(enableAlignmentFlag()), Qt::UniqueConnection);
        //connect(alignProcess, SIGNAL(solverSlewComplete()), captureProcess, SLOT(checkAlignmentSlewComplete()), Qt::UniqueConnection);

        connect(alignProcess, SIGNAL(newStatus(Ekos::AlignState)), captureProcess, SLOT(setAlignStatus(Ekos::AlignState)), Qt::UniqueConnection);

        // Meridian Flip
        //connect(captureProcess, SIGNAL(meridialFlipTracked()), alignProcess, SLOT(captureAndSolve()), Qt::UniqueConnection);
        connect(captureProcess, &Ekos::Capture::newStatus, this, [&](Ekos::CaptureState state){if (state == Ekos::CAPTURE_ALIGNING)
            {QTimer::singleShot(Options::settlingTime(), alignProcess, SLOT(captureAndSolve()));}}, Qt::UniqueConnection);

    }

    if (mountProcess)
    {
        // Meridian Flip
        connect(captureProcess, SIGNAL(meridianFlipStarted()), mountProcess, SLOT(disableAltLimits()), Qt::UniqueConnection);
        connect(captureProcess, SIGNAL(meridianFlipCompleted()), mountProcess, SLOT(enableAltLimits()), Qt::UniqueConnection);
    }

    if (managedDevices.contains(KSTARS_DOME))
    {
        captureProcess->setDome(managedDevices[KSTARS_DOME]);
    }

}

void EkosManager::initAlign()
{
    if (alignProcess)
        return;

    alignProcess = new Ekos::Align();
    int index = toolsWidget->addTab( alignProcess, QIcon(":/icons/ekos_align.png"), "");
    toolsWidget->tabBar()->setTabToolTip(index, i18n("Align"));
    connect(alignProcess, SIGNAL(newLog()), this, SLOT(updateLog()));

    if (captureProcess)
    {
        // Alignment flag
        //connect(alignProcess, SIGNAL(solverComplete(bool)), captureProcess, SLOT(enableAlignmentFlag()), Qt::UniqueConnection);
        //connect(alignProcess, SIGNAL(solverSlewComplete()), captureProcess, SLOT(checkAlignmentSlewComplete()), Qt::UniqueConnection);

        // Meridian Flip
        //connect(captureProcess, SIGNAL(meridialFlipTracked()), alignProcess, SLOT(captureAndSolve()), Qt::UniqueConnection);

        connect(alignProcess, SIGNAL(newStatus(Ekos::AlignState)), captureProcess, SLOT(setAlignStatus(Ekos::AlignState)), Qt::UniqueConnection);

        connect(captureProcess, &Ekos::Capture::newStatus, this, [&](Ekos::CaptureState state){if (state == Ekos::CAPTURE_ALIGNING)
            {QTimer::singleShot(Options::settlingTime(), alignProcess, SLOT(captureAndSolve()));}}, Qt::UniqueConnection);
    }

    if (focusProcess)
    {
        // Filter lock
        connect(focusProcess, SIGNAL(filterLockUpdated(ISD::GDInterface*,int)), alignProcess, SLOT(setLockedFilter(ISD::GDInterface*,int)), Qt::UniqueConnection);
        connect(focusProcess, SIGNAL(newStatus(Ekos::FocusState)) , alignProcess, SLOT(setFocusStatus(Ekos::FocusState)), Qt::UniqueConnection);
    }
}


void EkosManager::initFocus()
{
    if (focusProcess)
        return;

    focusProcess = new Ekos::Focus();
    int index = toolsWidget->addTab( focusProcess, QIcon(":/icons/ekos_focus.png"), "");
    toolsWidget->tabBar()->setTabToolTip(index, i18n("Focus"));
    connect(focusProcess, SIGNAL(newLog()), this, SLOT(updateLog()));
    connect(focusProcess, SIGNAL(newStatus(Ekos::FocusState)), this, SLOT(setFocusStatus(Ekos::FocusState)));
    connect(focusProcess, SIGNAL(newStarPixmap(QPixmap&)), this, SLOT(updateFocusStarPixmap(QPixmap&)));
    connect(focusProcess, SIGNAL(newProfilePixmap(QPixmap&)), this, SLOT(updateFocusProfilePixmap(QPixmap&)));

    focusGroup->setEnabled(true);

    focusPI = new QProgressIndicator(focusProcess);
    focusStatusLayout->addWidget(focusPI);

    if (captureProcess)
    {
        // Autofocus
        connect(captureProcess, SIGNAL(checkFocus(double)), focusProcess, SLOT(checkFocus(double)), Qt::UniqueConnection);
        //connect(focusProcess, SIGNAL(autoFocusFinished(bool, double)), captureProcess, SLOT(updateAutofocusStatus(bool, double)), Qt::UniqueConnection);
        connect(focusProcess, SIGNAL(newStatus(Ekos::FocusState)), captureProcess, SLOT(setFocusStatus(Ekos::FocusState)), Qt::UniqueConnection);

        // Meridian Flip
        connect(captureProcess, SIGNAL(meridianFlipStarted()), focusProcess, SLOT(resetFrame()), Qt::UniqueConnection);
    }

    if (guideProcess)
    {
        // Suspend
        connect(focusProcess, SIGNAL(suspendGuiding(bool)), guideProcess, SLOT(setSuspended(bool)), Qt::UniqueConnection);
    }

    if (alignProcess)
    {
        // Filter lock
        connect(focusProcess, SIGNAL(filterLockUpdated(ISD::GDInterface*,int)), alignProcess, SLOT(setLockedFilter(ISD::GDInterface*,int)), Qt::UniqueConnection);
        connect(focusProcess, SIGNAL(newStatus(Ekos::FocusState)), alignProcess, SLOT(setFocusStatus(Ekos::FocusState)), Qt::UniqueConnection);
    }

}

void EkosManager::initMount()
{
    if (mountProcess)
        return;

    mountProcess = new Ekos::Mount();
    int index = toolsWidget->addTab(mountProcess, QIcon(":/icons/ekos_mount.png"), "");
    toolsWidget->tabBar()->setTabToolTip(index, i18n("Mount"));

    connect(mountProcess, SIGNAL(newLog()), this, SLOT(updateLog()));
    connect(mountProcess, SIGNAL(newCoords(QString,QString,QString,QString)), this, SLOT(updateMountCoords(QString,QString,QString,QString)));
    connect(mountProcess, SIGNAL(newStatus(ISD::Telescope::TelescopeStatus)), this, SLOT(updateMountStatus(ISD::Telescope::TelescopeStatus)));
    connect(mountProcess, SIGNAL(newTarget(QString)), mountTarget, SLOT(setText(QString)));

    mountPI = new QProgressIndicator(mountProcess);
    mountStatusLayout->addWidget(mountPI);
    mountGroup->setEnabled(true);

    if (captureProcess)
    {
        // Meridian Flip
        connect(captureProcess, SIGNAL(meridianFlipStarted()), mountProcess, SLOT(disableAltLimits()), Qt::UniqueConnection);
        connect(captureProcess, SIGNAL(meridianFlipCompleted()), mountProcess, SLOT(enableAltLimits()), Qt::UniqueConnection);
    }

    if (guideProcess)
    {
<<<<<<< HEAD
        connect(mountProcess, SIGNAL(newStatus(ISD::Telescope::TelescopeStatus)), [&](ISD::Telescope::TelescopeStatus state){if (state == ISD::Telescope::MOUNT_PARKING)
=======
        connect(mountProcess, &Ekos::Mount::newStatus, this, [&](ISD::Telescope::TelescopeStatus state){if (state == ISD::Telescope::MOUNT_PARKING)
>>>>>>> e901f7d0
                guideProcess->stopGuiding();}, Qt::UniqueConnection);
    }

}

void EkosManager::initGuide()
{
    if (guideProcess == NULL)
        guideProcess = new Ekos::Guide();

    //if ( (haveGuider || ccdCount > 1 || useGuideHead) && useST4 && toolsWidget->indexOf(guideProcess) == -1)
    if ( (findDevices(KSTARS_CCD).isEmpty() == false || useGuideHead) && useST4 && toolsWidget->indexOf(guideProcess) == -1)
    {

        //if (mount && mount->isConnected())
        if (managedDevices.contains(KSTARS_TELESCOPE) && managedDevices[KSTARS_TELESCOPE]->isConnected())
            guideProcess->setTelescope(managedDevices[KSTARS_TELESCOPE]);

        int index = toolsWidget->addTab( guideProcess, QIcon(":/icons/ekos_guide.png"), "");
        toolsWidget->tabBar()->setTabToolTip(index, i18n("Guide"));
        connect(guideProcess, SIGNAL(newLog()), this, SLOT(updateLog()));
        guideGroup->setEnabled(true);

        guidePI = new QProgressIndicator(guideProcess);
        guideStatusLayout->addWidget(guidePI);

        connect(guideProcess, SIGNAL(newStatus(Ekos::GuideState)), this, SLOT(updateGuideStatus(Ekos::GuideState)));
        connect(guideProcess, SIGNAL(newStarPixmap(QPixmap&)), this, SLOT(updateGuideStarPixmap(QPixmap&)));
        connect(guideProcess, SIGNAL(newProfilePixmap(QPixmap&)), this, SLOT(updateGuideProfilePixmap(QPixmap&)));
    }

    if (captureProcess)
    {
        guideProcess->disconnect(captureProcess);
        captureProcess->disconnect(guideProcess);

        // Guide Limits
        //connect(guideProcess, SIGNAL(guideReady()), captureProcess, SLOT(enableGuideLimits()));
        connect(guideProcess, SIGNAL(newStatus(Ekos::GuideState)), captureProcess, SLOT(setGuideStatus(Ekos::GuideState)));
        connect(guideProcess, SIGNAL(newAxisDelta(double,double)), captureProcess, SLOT(setGuideDeviation(double,double)));

        // Dithering
        //connect(guideProcess, SIGNAL(autoGuidingToggled(bool)), captureProcess, SLOT(setAutoguiding(bool)));
        //connect(guideProcess, SIGNAL(ditherComplete()), captureProcess, SLOT(resumeCapture()));
        //connect(guideProcess, SIGNAL(ditherFailed()), captureProcess, SLOT(abort()));
        connect(guideProcess, SIGNAL(ditherToggled(bool)), captureProcess, SLOT(setGuideDither(bool)));
        //connect(captureProcess, SIGNAL(exposureComplete()), guideProcess, SLOT(dither()));
        connect(captureProcess, SIGNAL(exposureComplete()), guideProcess, SLOT(dither()));



        // Guide Head
        connect(captureProcess, SIGNAL(suspendGuiding(bool)), guideProcess, SLOT(setSuspended(bool)));
        connect(guideProcess, SIGNAL(guideChipUpdated(ISD::CCDChip*)), captureProcess, SLOT(setGuideChip(ISD::CCDChip*)));

        // Meridian Flip
        connect(captureProcess, SIGNAL(meridianFlipStarted()), guideProcess, SLOT(stopGuiding()), Qt::UniqueConnection);
        connect(captureProcess, SIGNAL(meridianFlipCompleted()), guideProcess, SLOT(startAutoCalibrateGuiding()), Qt::UniqueConnection);
    }

    if (mountProcess)
    {
        // Parking
        //connect(captureProcess, SIGNAL(mountParking()), guideProcess, SLOT(stopGuiding()));
<<<<<<< HEAD
        connect(mountProcess, SIGNAL(newStatus(ISD::Telescope::TelescopeStatus)), [&](ISD::Telescope::TelescopeStatus state){if (state == ISD::Telescope::MOUNT_PARKING)
=======
        connect(mountProcess, &Ekos::Mount::newStatus, this, [&](ISD::Telescope::TelescopeStatus state){if (state == ISD::Telescope::MOUNT_PARKING)
>>>>>>> e901f7d0
                guideProcess->stopGuiding();}, Qt::UniqueConnection);

    }

    if (focusProcess)
    {
        // Suspend
        connect(focusProcess, SIGNAL(suspendGuiding(bool)), guideProcess, SLOT(setSuspended(bool)), Qt::UniqueConnection);
    }

}

void EkosManager::initDome()
{
    if (domeProcess)
        return;

    domeProcess = new Ekos::Dome();
}

void EkosManager::initWeather()
{
    if (weatherProcess)
        return;

    weatherProcess = new Ekos::Weather();
}

void EkosManager::initDustCap()
{
    if (dustCapProcess)
        return;

    dustCapProcess = new Ekos::DustCap();
}

void EkosManager::setST4(ISD::ST4 * st4Driver)
{
    appendLogText(i18n("Guider port from %1 is ready.", st4Driver->getDeviceName()));

    useST4=true;

    initGuide();

    guideProcess->addST4(st4Driver);

    if (Options::defaultST4Driver().isEmpty() == false)
        guideProcess->setST4(Options::defaultST4Driver());

    //if (ao && ao->getDeviceName() == st4Driver->getDeviceName())
    if (managedDevices.contains(KSTARS_ADAPTIVE_OPTICS) && (st4Driver->getDeviceName() == managedDevices[KSTARS_ADAPTIVE_OPTICS]->getDeviceName()))
        guideProcess->setAO(st4Driver);

}

void EkosManager::removeTabs()
{
    disconnect(toolsWidget, SIGNAL(currentChanged(int)), this, SLOT(processTabChange()));

    for (int i=2; i < toolsWidget->count(); i++)
        toolsWidget->removeTab(i);

    delete (alignProcess);
    alignProcess = NULL;

    //ccd = NULL;
    delete (captureProcess);
    captureProcess = NULL;


    //guider = NULL;
    delete (guideProcess);
    guideProcess = NULL;

    delete (mountProcess);
    mountProcess = NULL;

    //ao = NULL;

    //focuser = NULL;
    delete (focusProcess);
    focusProcess = NULL;

    //dome = NULL;
    delete (domeProcess);
    domeProcess = NULL;

    //weather = NULL;
    delete (weatherProcess);
    weatherProcess = NULL;

    //dustCap = NULL;
    delete (dustCapProcess);
    dustCapProcess = NULL;

    //lightBox = NULL;

    //aux1 = NULL;
    //aux2 = NULL;
    //aux3 = NULL;
    //aux4 = NULL;

    managedDevices.clear();

    connect(toolsWidget, SIGNAL(currentChanged(int)), this, SLOT(processTabChange()));

}

bool EkosManager::isRunning(const QString &process)
{
    QProcess ps;
    ps.start("ps", QStringList() << "-o" << "comm" << "--no-headers" << "-C" << process);
    ps.waitForFinished();
    QString output = ps.readAllStandardOutput();
    return output.startsWith(process);
}

void EkosManager::addObjectToScheduler(SkyObject *object)
{
    if (schedulerProcess)
        schedulerProcess->addObject(object);
}

bool EkosManager::setProfile(const QString &profileName)
{
    int index = profileCombo->findText(profileName);

    if (index < 0)
        return false;

    profileCombo->setCurrentIndex(index);

    return true;
}

QStringList EkosManager::getProfiles()
{
    QStringList profiles;

    for (int i=0; i < profileCombo->count(); i++)
        profiles << profileCombo->itemText(i);

    return profiles;
}

void EkosManager::addProfile()
{
    ProfileEditor editor(this);

    if (editor.exec() == QDialog::Accepted)
    {
        qDeleteAll(profiles);
        profiles.clear();
        loadProfiles();
        profileCombo->setCurrentIndex(profileCombo->count()-1);
    }
}

void EkosManager::editProfile()
{
    ProfileEditor editor(this);

    ProfileInfo *currentProfile = getCurrentProfile();

    Q_ASSERT(currentProfile);

    editor.setPi(currentProfile);

    if (editor.exec() == QDialog::Accepted)
    {
        int currentIndex = profileCombo->currentIndex();
        qDeleteAll(profiles);
        profiles.clear();
        loadProfiles();
        profileCombo->setCurrentIndex(currentIndex);
    }

}

void EkosManager::deleteProfile()
{
    ProfileInfo *currentProfile = getCurrentProfile();

    if (currentProfile->name == "Simulators")
        return;

    if (KMessageBox::questionYesNo(this, i18n("Are you sure you want to delete the profile?"), i18n("Confirm Delete")) == KMessageBox::No)
        return;

    KStarsData::Instance()->userdb()->DeleteProfile(currentProfile);

    qDeleteAll(profiles);
    profiles.clear();
    loadProfiles();
}

ProfileInfo * EkosManager::getCurrentProfile()
{
    ProfileInfo *currentProfile = NULL;

    // Get current profile
    foreach(ProfileInfo *pi, profiles)
    {
        if (profileCombo->currentText() == pi->name)
        {
            currentProfile = pi;
            break;
        }

    }

    return currentProfile;
}

void EkosManager::saveDefaultProfile(const QString &name)
{
    Options::setProfile(name);
}

void EkosManager::updateProfileLocation(ProfileInfo *pi)
{
    if (pi->city.isEmpty() == false)
    {
        bool cityFound = KStars::Instance()->setGeoLocation(pi->city, pi->province, pi->country);
        if (cityFound)
            appendLogText(i18n("Site location updated to %1.", KStarsData::Instance()->geo()->fullName()));
        else
            appendLogText(i18n("Failed to update site location to %1. City not found.", KStarsData::Instance()->geo()->fullName()));
    }
}

void EkosManager::updateMountStatus(ISD::Telescope::TelescopeStatus status)
{
    static ISD::Telescope::TelescopeStatus lastStatus = ISD::Telescope::MOUNT_IDLE;

    if (status == lastStatus)
        return;

    lastStatus = status;

    mountStatus->setText(ISD::Telescope::getStatusString(status));

    switch (status)
    {
    case ISD::Telescope::MOUNT_PARKING:
    case ISD::Telescope::MOUNT_SLEWING:
        mountPI->setColor(QColor( KStarsData::Instance()->colorScheme()->colorNamed("TargetColor" )));
        if (mountPI->isAnimated() == false)
            mountPI->startAnimation();
        break;
    case ISD::Telescope::MOUNT_TRACKING:
        mountPI->setColor(Qt::darkGreen);
        if (mountPI->isAnimated() == false)
            mountPI->startAnimation();
        break;

    default:
        if (mountPI->isAnimated())
            mountPI->stopAnimation();
    }
}

void EkosManager::updateMountCoords(const QString &ra, const QString &dec, const QString &az, const QString &alt)
{
    raOUT->setText(ra);
    decOUT->setText(dec);
    azOUT->setText(az);
    altOUT->setText(alt);
}

void EkosManager::updateCaptureStatus(Ekos::CaptureState status)
{
    captureStatus->setText(Ekos::getCaptureStatusString(status));
    captureProgress->setValue(captureProcess->getProgressPercentage());

    overallCountDown.setHMS(0,0,0);
    overallCountDown = overallCountDown.addSecs(captureProcess->getOverallRemainingTime());

    sequenceCountDown.setHMS(0,0,0);
    sequenceCountDown = sequenceCountDown.addSecs(captureProcess->getActiveJobRemainingTime());

    if (status != Ekos::CAPTURE_ABORTED && status != Ekos::CAPTURE_COMPLETE)
    {
        if (capturePI->isAnimated() == false)
        {
            capturePI->startAnimation();
            countdownTimer.start();
        }
    }
    else
    {
        if (capturePI->isAnimated())
        {
            capturePI->stopAnimation();
            countdownTimer.stop();

            overallRemainingTime->setText("--:--:--");
            sequenceRemainingTime->setText("--:--:--");
        }
    }
}

void EkosManager::updateCaptureProgress(QImage *image, Ekos::SequenceJob *job)
{
    if (image)
    {
        delete (previewPixmap);
        previewPixmap = new QPixmap(QPixmap::fromImage(*image));
        previewImage->setPixmap(previewPixmap->scaled(previewImage->width(), previewImage->height(), Qt::KeepAspectRatio, Qt::SmoothTransformation));
    }


    if (job->isPreview() == false)
    {
        // Image is set to NULL only on initial capture start up
        int completed   = (image == NULL) ? job->getCompleted() : job->getCompleted()+1;

        sequenceLabel->setText(QString("Job # %1/%2 %3 (%4/%5)").arg(captureProcess->getActiveJobID()+1).arg(captureProcess->getJobCount()).arg(job->getPrefix()).arg(completed).arg(job->getCount()));
        sequenceProgress->setRange(0, job->getCount());
        sequenceProgress->setValue(completed);
    }
}

void EkosManager::updateCaptureCountDown()
{
    overallCountDown  = overallCountDown.addSecs(-1);
    if (overallCountDown.hour() == 23)
        overallCountDown.setHMS(0,0,0);

    sequenceCountDown = sequenceCountDown.addSecs(-1);
    if (sequenceCountDown.hour() == 23)
        sequenceCountDown.setHMS(0,0,0);

    overallRemainingTime->setText(overallCountDown.toString("hh:mm:ss"));
    sequenceRemainingTime->setText(sequenceCountDown.toString("hh:mm:ss"));
}

void EkosManager::updateFocusStarPixmap(QPixmap &starPixmap)
{
    delete(focusStarPixmap);
    focusStarPixmap = new QPixmap(starPixmap);

    focusStarImage->setPixmap(focusStarPixmap->scaled(focusStarImage->width(), focusStarImage->height(), Qt::KeepAspectRatio, Qt::SmoothTransformation));

    focusStarPixmap->save(focusStarFile.fileName(), "PNG", 100);

    focusStarImage->setToolTip(QString("<img src='%1' width='100' height='100'>").arg(focusStarFile.fileName()));
}

void EkosManager::updateFocusProfilePixmap(QPixmap &profilePixmap)
{
    delete (focusProfilePixmap);
    focusProfilePixmap = new QPixmap(profilePixmap);

    focusProfileImage->setPixmap(focusProfilePixmap->scaled(focusProfileImage->width(), focusProfileImage->height(), Qt::KeepAspectRatio, Qt::SmoothTransformation));

    focusProfilePixmap->save(focusProfileFile.fileName(), "PNG", 100);

    focusProfileImage->setToolTip(QString("<img src='%1'>").arg(focusProfileFile.fileName()));
}

void EkosManager::setFocusStatus(Ekos::FocusState status)
{
    focusStatus->setText(Ekos::getFocusStatusString(status));

    if (status >= Ekos::FOCUS_PROGRESS)
    {
        if (focusPI->isAnimated() == false)
            focusPI->startAnimation();
    }
    else
    {
        if (focusPI->isAnimated())
            focusPI->stopAnimation();
    }
}

void EkosManager::updateGuideStatus(Ekos::GuideState status)
{
    guideStatus->setText(Ekos::getGuideStatusString(status));

    switch (status)
    {
    case Ekos::GUIDE_IDLE:
    case Ekos::GUIDE_CALIBRATION_ERROR:
    case Ekos::GUIDE_ABORTED:
    case Ekos::GUIDE_SUSPENDED:
    case Ekos::GUIDE_DITHERING_ERROR:
    case Ekos::GUIDE_CALIBRATION_SUCESS:
    case Ekos::GUIDE_DITHERING_SUCCESS:
        if (guidePI->isAnimated())
            guidePI->stopAnimation();
        break;

    case Ekos::GUIDE_CALIBRATING:
    case Ekos::GUIDE_GUIDING:
    case Ekos::GUIDE_DITHERING:
        if (guidePI->isAnimated() == false)
            guidePI->startAnimation();

        break;
    }
}

void EkosManager::updateGuideStarPixmap(QPixmap & starPix)
{
    delete (guideStarPixmap);
    guideStarPixmap = new QPixmap(starPix);

    guideStarImage->setPixmap(guideStarPixmap->scaled(guideStarImage->width(), guideStarImage->height(), Qt::KeepAspectRatio, Qt::SmoothTransformation));

    guideStarPixmap->save(guideStarFile.fileName(), "PNG", 100);

    guideStarImage->setToolTip(QString("<img src='%1' width='100' height='100'>").arg(guideStarFile.fileName()));
}

void EkosManager::updateGuideProfilePixmap(QPixmap & profilePix)
{
    delete (guideProfilePixmap);
    guideProfilePixmap = new QPixmap(profilePix);

    guideProfileImage->setPixmap(guideProfilePixmap->scaled(guideProfileImage->width(), guideProfileImage->height(), Qt::KeepAspectRatio, Qt::SmoothTransformation));

    guideProfilePixmap->save(guideProfileFile.fileName(), "PNG", 100);

    guideProfileImage->setToolTip(QString("<img src='%1'>").arg(guideProfileFile.fileName()));
}

void EkosManager::setTarget(SkyObject *o)
{
    mountTarget->setText(o->name());
}<|MERGE_RESOLUTION|>--- conflicted
+++ resolved
@@ -1494,11 +1494,7 @@
 
     if (guideProcess)
     {
-<<<<<<< HEAD
-        connect(mountProcess, SIGNAL(newStatus(ISD::Telescope::TelescopeStatus)), [&](ISD::Telescope::TelescopeStatus state){if (state == ISD::Telescope::MOUNT_PARKING)
-=======
         connect(mountProcess, &Ekos::Mount::newStatus, this, [&](ISD::Telescope::TelescopeStatus state){if (state == ISD::Telescope::MOUNT_PARKING)
->>>>>>> e901f7d0
                 guideProcess->stopGuiding();}, Qt::UniqueConnection);
     }
 
@@ -1563,11 +1559,7 @@
     {
         // Parking
         //connect(captureProcess, SIGNAL(mountParking()), guideProcess, SLOT(stopGuiding()));
-<<<<<<< HEAD
-        connect(mountProcess, SIGNAL(newStatus(ISD::Telescope::TelescopeStatus)), [&](ISD::Telescope::TelescopeStatus state){if (state == ISD::Telescope::MOUNT_PARKING)
-=======
         connect(mountProcess, &Ekos::Mount::newStatus, this, [&](ISD::Telescope::TelescopeStatus state){if (state == ISD::Telescope::MOUNT_PARKING)
->>>>>>> e901f7d0
                 guideProcess->stopGuiding();}, Qt::UniqueConnection);
 
     }
