--- conflicted
+++ resolved
@@ -1000,11 +1000,7 @@
         Qt5::Network        
         #Qt5::Positioning
         Qt5::Concurrent
-<<<<<<< HEAD
-        Qt5::WebSockets
-=======
         Qt5::WebSockets        
->>>>>>> 54d4830b
         ${ZLIB_LIBRARIES}
         )
 
