--- conflicted
+++ resolved
@@ -79,11 +79,6 @@
     ui.Slew->setEnabled( false );
 
     //make connections
-<<<<<<< HEAD
-=======
-    connect( this, SIGNAL( user1Clicked() ),
-             this, SLOT( slotEndSession() ) );
->>>>>>> 402d5cac
     connect( ui.NextButton, SIGNAL( clicked() ),
              this, SLOT( slotNext() ) );
     connect( ui.Slew, SIGNAL( clicked() ),
