--- conflicted
+++ resolved
@@ -44,11 +44,7 @@
     m_Names.append( i18n( "No icon" ) );
     m_Images.append( QImage() );
     m_Names.append( i18n( "Default" ) );
-<<<<<<< HEAD
-    m_Images.append( QImage( KSPaths::locate(QStandardPaths::DataLocation, "defaultflag.gif" ) ));
-=======
     m_Images.append( QImage( KSPaths::locate(QStandardPaths::GenericDataLocation, "defaultflag.gif" ) ));
->>>>>>> 3d64057a
 
     QDir appDir( KSPaths::writableLocation(QStandardPaths::GenericDataLocation));
     appDir.setNameFilters(QStringList() << "flag*");
