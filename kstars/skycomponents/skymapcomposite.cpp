--- conflicted
+++ resolved
@@ -53,6 +53,7 @@
 #include "constellationartcomponent.h"
 #include "kscomet.h"
 #include "ksasteroid.h"
+
 #ifndef KSTARS_LITE
 #include "observinglist.h"
 
@@ -143,14 +144,7 @@
     for ( int i=0; i < allcatalogs.size(); ++ i ) {
         if( allcatalogs.at(i) == m_internetResolvedCat || allcatalogs.at(i) == m_manualAdditionsCat ) // This is a special catalog
             continue;
-        m_CustomCatalogs->addComponent(
-<<<<<<< HEAD
-                    new CatalogComponent( this, allcatalogs.at(i), false, i ), 6
-                    );
-=======
-                                       new CatalogComponent( this, allcatalogs.at(i), false, i ), 6 // FIXME: Should this be 6 or 5? See SkyMapComposite::reloadDeepSky()
-            );
->>>>>>> 120139a2
+        m_CustomCatalogs->addComponent(new CatalogComponent( this, allcatalogs.at(i), false, i ), 6 ); // FIXME: Should this be 6 or 5? See SkyMapComposite::reloadDeepSky()
     }
 
     addComponent( m_SolarSystem = new SolarSystemComposite( this ), 2);
@@ -665,20 +659,10 @@
     for ( int i=0; i < allcatalogs.size(); ++ i ) {
         if( allcatalogs.at(i) == m_internetResolvedCat || allcatalogs.at(i) == m_manualAdditionsCat ) // These are special catalogs
             continue;
-        m_CustomCatalogs->addComponent(
-<<<<<<< HEAD
-                    new CatalogComponent( this, allcatalogs.at(i), false, i ), 5
-                    );
+        m_CustomCatalogs->addComponent( new CatalogComponent( this, allcatalogs.at(i), false, i ), 5 ); // FIXME: Should this be 6 or 5? See SkyMapComposite::SkyMapComposite()
     }
     SkyMapDrawAbstract::setDrawLock(false);
 #endif
-
-=======
-                                       new CatalogComponent( this, allcatalogs.at(i), false, i ), 5 // FIXME: Should this be 6 or 5? See SkyMapComposite::SkyMapComposite()
-            );
-    }
-    SkyMapDrawAbstract::setDrawLock(false);
->>>>>>> 120139a2
 }
 
 
