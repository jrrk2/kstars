--- conflicted
+++ resolved
@@ -168,26 +168,7 @@
     return 0;
 }
 
-
-<<<<<<< HEAD
-void LineListIndex::drawAllLines( SkyPainter *skyp )
-{
-    UpdateID updateID = KStarsData::Instance()->updateID();
-
-    for (int i = 0; i < m_listList.size(); i++) {
-        LineList* lineList = m_listList.at( i );
-
-        if ( lineList->updateID != updateID )
-            JITupdate( lineList );
-
-        skyp->drawSkyPolyline(lineList, skipList(lineList), label() );
-    }
-}
-
 void LineListIndex::drawLines( SkyPainter *skyp )
-=======
-void LineListIndex::drawLines( QPainter& psky )
->>>>>>> 5233e08e
 {
     DrawID   drawID   = skyMesh()->drawID();
     UpdateID updateID = KStarsData::Instance()->updateID();
@@ -209,30 +190,7 @@
             if ( lineList->updateID != updateID )
                 JITupdate( lineList );
 
-<<<<<<< HEAD
             skyp->drawSkyPolyline(lineList, skipList(lineList), label() );
-=======
-            bool isVisibleLast;
-            SkyList* points = lineList->points();
-            QPointF   oLast = map->toScreen( points->first(), true, &isVisibleLast );
-
-            QPointF oThis, oThis2;
-            for ( int j = 1 ; j < points->size() ; j++ ) {
-                SkyPoint* pThis = points->at( j );
-
-                bool isVisible;
-                oThis2 = oThis = map->toScreen( pThis, true, &isVisible );
-                if ( map->onScreen( oThis, oLast) && ! skipAt( lineList, j ) ) {
-
-                    if( isVisible && isVisibleLast )
-                        updateLabelCandidates( oThis, lineList, j );
-                    if( isVisible || isVisibleLast )
-                        psky.drawLine( oLast, oThis );
-                }
-                oLast = oThis2;
-                isVisibleLast = isVisible;
-            }
->>>>>>> 5233e08e
         }
     }
 }
