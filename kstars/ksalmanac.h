--- conflicted
+++ resolved
@@ -26,9 +26,6 @@
 #include "kstarsdatetime.h"
 #include "kstarsdata.h"
 
-<<<<<<< HEAD
-class KStars;
-=======
 /**
  *@class KSAlmanac
  *
@@ -41,7 +38,8 @@
  */
 
 // TODO: Fix the documentation for these methods
->>>>>>> 48fc1a67
+
+class KStars;
 
 class KSAlmanac {
  public:
