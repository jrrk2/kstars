/***************************************************************************
                          altvstime.cpp  -  description
                             -------------------
    begin                : wed nov 17 08:05:11 CET 2002
    copyright            : (C) 2002-2003 by Pablo de Vicente
    email                : vicente@oan.es
 ***************************************************************************/

/***************************************************************************
 *                                                                         *
 *   This program is free software; you can redistribute it and/or modify  *
 *   it under the terms of the GNU General Public License as published by  *
 *   the Free Software Foundation; either version 2 of the License, or     *
 *   (at your option) any later version.                                   *
 *                                                                         *
 ***************************************************************************/

#include "altvstime.h"

#include <QVBoxLayout>
#include <QFrame>

#include <KLocalizedString>
#include <QDialog>
#include <KPlotting/KPlotObject>
#include <KPlotting/KPlotAxis>
#include <KPlotting/KPlotWidget>
#include <QPainter>
#include <QtPrintSupport/QPrinter>
#include <QtPrintSupport/QPrintDialog>

#include "dms.h"
#include "ksalmanac.h"
#include "kstarsdata.h"
#include "kstarsdatetime.h"
#include "ksnumbers.h"
#include "simclock.h"
#include "kssun.h"
#include "dialogs/finddialog.h"
#include "dialogs/locationdialog.h"
#include "geolocation.h"
#include "skyobjects/skypoint.h"
#include "skyobjects/skyobject.h"

#include <kplotwidget.h>
#include "avtplotwidget.h"
#include "ui_altvstime.h"


AltVsTimeUI::AltVsTimeUI( QWidget *p ) :
    QFrame( p )
{
    setupUi( this );
}

AltVsTime::AltVsTime( QWidget* parent)  :
    QDialog( parent )
{
    setWindowTitle(i18n( "Altitude vs. Time" ) );

    setModal( false );

    QVBoxLayout* topLayout = new QVBoxLayout;
    setLayout(topLayout);
    topLayout->setMargin( 0 );
    avtUI = new AltVsTimeUI( this );

<<<<<<< HEAD

    // Layers for setting up the plot's priority: the current curve should be above the other curves.
    // The Rise/Set/Transit markers should be on top, with highest priority.
    avtUI->View->addLayer("currentCurveLayer", avtUI->View->layer("main"), QCustomPlot::limAbove);
    avtUI->View->addLayer("markersLayer", avtUI->View->layer("currentCurveLayer"), QCustomPlot::limAbove);

=======
    // Layers for setting up the plot's priority: the current curve should be above the other curves.
    // The Rise/Set/Transit markers should be on top, with highest priority.
    avtUI->View->addLayer("currentCurveLayer", avtUI->View->layer("main"), QCustomPlot::limAbove);
    avtUI->View->addLayer("markersLayer", avtUI->View->layer("currentCurveLayer"), QCustomPlot::limAbove);

>>>>>>> b5afea8a
    // Set up the Graph Window:
    avtUI->View->setBackground(QBrush(QColor(0, 0, 0)));
    avtUI->View->xAxis->grid()->setVisible(false);
    avtUI->View->yAxis->grid()->setVisible(false);
    QColor axisColor(Qt::white);
    QPen axisPen(axisColor, 1);
    avtUI->View->xAxis->setBasePen(axisPen);
    avtUI->View->xAxis->setTickPen(axisPen);
    avtUI->View->xAxis->setSubTickPen(axisPen);
    avtUI->View->xAxis->setTickLabelColor(axisColor);
    avtUI->View->xAxis->setLabelColor(axisColor);

    avtUI->View->xAxis2->setBasePen(axisPen);
    avtUI->View->xAxis2->setTickPen(axisPen);
    avtUI->View->xAxis2->setSubTickPen(axisPen);
    avtUI->View->xAxis2->setTickLabelColor(axisColor);
    avtUI->View->xAxis2->setLabelColor(axisColor);

    avtUI->View->yAxis->setBasePen(axisPen);
    avtUI->View->yAxis->setTickPen(axisPen);
    avtUI->View->yAxis->setSubTickPen(axisPen);
    avtUI->View->yAxis->setTickLabelColor(axisColor);
    avtUI->View->yAxis->setLabelColor(axisColor);

    avtUI->View->yAxis2->setBasePen(axisPen);
    avtUI->View->yAxis2->setTickPen(axisPen);
    avtUI->View->yAxis2->setSubTickPen(axisPen);
    avtUI->View->yAxis2->setTickLabelColor(axisColor);
    avtUI->View->yAxis2->setLabelColor(axisColor);

    // give the axis some labels:
    avtUI->View->xAxis2->setLabel("Local Sidereal Time");
    avtUI->View->xAxis2->setVisible(true);
    avtUI->View->yAxis2->setVisible(true);
    avtUI->View->yAxis2->setAutoTicks(false);
    avtUI->View->yAxis2->setTickLength(0, 0);
    avtUI->View->xAxis->setLabel("Local Time");
    avtUI->View->yAxis->setLabel("Altitude");
    avtUI->View->xAxis->setRange(43200, 129600);
    avtUI->View->xAxis2->setRange(61200, 147600);
    avtUI->View->xAxis->setDateTimeSpec(Qt::UTC);
    avtUI->View->xAxis2->setDateTimeSpec(Qt::UTC);
    avtUI->View->xAxis->setTickLabelType(QCPAxis::ltDateTime);
    avtUI->View->xAxis2->setTickLabelType(QCPAxis::ltDateTime);
    avtUI->View->xAxis->setDateTimeFormat("h:mm");
    avtUI->View->xAxis2->setDateTimeFormat("h:mm");
    avtUI->View->xAxis->setAutoTickStep(false);
    avtUI->View->xAxis->setTickStep(7200);
    avtUI->View->xAxis2->setAutoTickStep(false);
    avtUI->View->xAxis2->setTickStep(7200);

    // set up the Zoom/Pan features for the Top X Axis
    avtUI->View->axisRect()->setRangeDragAxes(avtUI->View->xAxis2, avtUI->View->yAxis);
    avtUI->View->axisRect()->setRangeZoomAxes(avtUI->View->xAxis2, avtUI->View->yAxis);

    // set up the margins, for a nice view
    avtUI->View->axisRect()->setAutoMargins(QCP::msBottom | QCP::msLeft | QCP::msTop );
    avtUI->View->axisRect()->setMargins(QMargins(0, 0, 7, 0));

    // set up the interaction set:
    avtUI->View->setInteraction(QCP::iRangeZoom, true);
    avtUI->View->setInteraction(QCP::iRangeDrag, true);

    // draw the gradient:
    drawGradient();

    // set up the background image:
    background = new QCPItemPixmap(avtUI->View);
    background->setPixmap(*gradient);
    background->topLeft->setType(QCPItemPosition::ptPlotCoords);
    background->bottomRight->setType(QCPItemPosition::ptPlotCoords);
    background->setScaled(true,Qt::IgnoreAspectRatio);
    background->setLayer("background");
    background->setVisible(true);
    avtUI->View->addItem(background);

    avtUI->raBox->setDegType( false );
    avtUI->decBox->setDegType( true );

    //FIXME:
    //Doesn't make sense to manually adjust long/lat unless we can modify TZ also
    avtUI->longBox->setReadOnly( true );
    avtUI->latBox->setReadOnly( true );

    topLayout->addWidget( avtUI );

    QDialogButtonBox *buttonBox = new QDialogButtonBox(QDialogButtonBox::Close);
    topLayout->addWidget(buttonBox);
    connect(buttonBox, SIGNAL(rejected()), this, SLOT(reject()));

    QPushButton *printB = new QPushButton(QIcon::fromTheme("document-print"), i18n("&Print..."));
    printB->setToolTip(i18n("Print the Altitude vs. time plot"));
    buttonBox->addButton(printB, QDialogButtonBox::ActionRole);
    connect(printB, SIGNAL(clicked()), this, SLOT(slotPrint()));

    geo = KStarsData::Instance()->geo();

    DayOffset = 0;
    // set up the initial minimum and maximum altitude
    minAlt = 0;
    maxAlt = 0;
    showCurrentDate();
    if ( getDate().time().hour() > 12 )
        DayOffset = 1;

    avtUI->longBox->show( geo->lng() );
    avtUI->latBox->show( geo->lat() );

    computeSunRiseSetTimes();
    setLSTLimits();
    setDawnDusk();

    QString iconsPath = QCoreApplication::applicationFilePath() + "/icons";
    qDebug()<<QFileInfo("altvstime.cpp").absolutePath();
    qDebug()<<iconsPath;
    connect( avtUI->View->yAxis,    SIGNAL(rangeChanged(QCPRange)), this,   SLOT( onYRangeChanged(QCPRange)));
    connect( avtUI->View->xAxis2,    SIGNAL(rangeChanged(QCPRange)), this,   SLOT( onXRangeChanged(QCPRange)));
    connect( avtUI->View, SIGNAL( plottableClick(QCPAbstractPlottable*,QMouseEvent*)), this, SLOT(plotMousePress(QCPAbstractPlottable *, QMouseEvent *)) );
    connect( avtUI->View, SIGNAL(mouseMove(QMouseEvent*)), this, SLOT(mouseOverLine(QMouseEvent*)));

    connect( avtUI->browseButton, SIGNAL( clicked() ), this, SLOT( slotBrowseObject() ) );
    connect( avtUI->cityButton,   SIGNAL( clicked() ), this, SLOT( slotChooseCity() ) );
    connect( avtUI->updateButton, SIGNAL( clicked() ), this, SLOT( slotUpdateDateLoc() ) );
    connect( avtUI->clearButton , SIGNAL( clicked() ), this, SLOT( slotClear() ) );
    connect( avtUI->addButton,    SIGNAL( clicked() ), this, SLOT( slotAddSource() ) );
    connect( avtUI->nameBox, SIGNAL( returnPressed() ), this, SLOT( slotAddSource() ) );
    connect( avtUI->raBox,   SIGNAL( returnPressed() ), this, SLOT( slotAddSource() ) );
    connect( avtUI->decBox,  SIGNAL( returnPressed() ), this, SLOT( slotAddSource() ) );
    connect( avtUI->clearFieldsButton, SIGNAL( clicked() ), this, SLOT( slotClearBoxes() ) );
    connect( avtUI->longBox, SIGNAL( returnPressed() ), this, SLOT( slotAdvanceFocus() ) );
    connect( avtUI->latBox,  SIGNAL( returnPressed() ), this, SLOT( slotAdvanceFocus() ) );
    connect( avtUI->PlotList, SIGNAL( currentRowChanged(int) ), this, SLOT( slotHighlight(int) ) );
    connect( avtUI->computeButton, SIGNAL( clicked() ), this, SLOT( slotComputeAltitudeByTime() ) );
    connect( avtUI->riseButton, SIGNAL( clicked() ), this, SLOT( slotMarkRiseTime() ) );
    connect( avtUI->setButton, SIGNAL( clicked() ), this, SLOT( slotMarkSetTime() ) );
    connect( avtUI->transitButton, SIGNAL( clicked() ), this, SLOT( slotMarkTransitTime() ) );

    // Set up the Rise/Set/Transit buttons' icons:

    QPixmap redButton(100,100);
    redButton.fill(Qt::transparent);
    QPainter p;
    p.begin(&redButton);
    p.setRenderHint(QPainter::Antialiasing, true);
    QPen pen(Qt::red, 2);
    p.setPen(pen);
    QBrush brush(Qt::red);
    p.setBrush(brush);
    p.drawEllipse(15, 15, 80, 80);
    p.end();

    QPixmap blueButton(100,100);
    blueButton.fill(Qt::transparent);
    QPainter p1;
    p1.begin(&blueButton);
    p1.setRenderHint(QPainter::Antialiasing, true);
    QPen pen1(Qt::blue, 2);
    p1.setPen(pen1);
    QBrush brush1(Qt::blue);
    p1.setBrush(brush1);
    p1.drawEllipse(15, 15, 80, 80);
    p1.end();

    QPixmap greenButton(100,100);
    greenButton.fill(Qt::transparent);
    QPainter p2;
    p2.begin(&greenButton);
    p2.setRenderHint(QPainter::Antialiasing, true);
    QPen pen2(Qt::green, 2);
    p2.setPen(pen2);
    QBrush brush2(Qt::green);
    p2.setBrush(brush2);
    p2.drawEllipse(15, 15, 80, 80);
    p2.end();

    avtUI->riseButton->setIcon(QIcon(redButton));
    avtUI->setButton->setIcon(QIcon(blueButton));
    avtUI->transitButton->setIcon(QIcon(greenButton));
    setMouseTracking( true );
}

AltVsTime::~AltVsTime()
{
    //WARNING: need to delete deleteList items!
}
void AltVsTime::slotAddSource() {
    SkyObject *obj = KStarsData::Instance()->objectNamed( avtUI->nameBox->text() );

    if ( obj ) {
        //An object with the current name exists.  If the object is not already
        //in the avt list, add it.
        bool found = false;
        foreach ( SkyObject *o, pList ) {
            //if ( o->name() == obj->name() ) {
            if ( getObjectName(o, false) == getObjectName(obj, false) ) {
                found = true;
                break;
            }
        }
        if( !found )
            processObject( obj );
    } else {
        //Object with the current name doesn't exist.  It's possible that the
        //user is trying to add a custom object.  Assume this is the case if
        //the RA and Dec fields are filled in.

        if( ! avtUI->nameBox->text().isEmpty() &&
            ! avtUI->raBox->text().isEmpty()   &&
            ! avtUI->decBox->text().isEmpty() )
        {
            bool okRA, okDec;
            dms newRA  = avtUI->raBox->createDms( false, &okRA );
            dms newDec = avtUI->decBox->createDms( true, &okDec );
            if( !okRA || !okDec )
                return;

            //If the epochName is blank (or any non-double), we assume J2000
            //Otherwise, precess to J2000.
            KStarsDateTime dt;
            dt.setFromEpoch( getEpoch( avtUI->epochName->text() ) );
            long double jd = dt.djd();
            if ( jd != J2000 ) {
                SkyPoint ptest( newRA, newDec );
                ptest.precessFromAnyEpoch( jd, J2000 );
                newRA.setH( ptest.ra().Hours() );
                newDec.setD( ptest.dec().Degrees() );
            }

            //make sure the coords do not already exist from another object
            bool found = false;
            foreach ( SkyObject *p, pList ) {
                //within an arcsecond?
                if ( fabs( newRA.Degrees() - p->ra().Degrees() ) < 0.0003 && fabs( newDec.Degrees() - p->dec().Degrees() ) < 0.0003 ) {
                    found = true;
                    break;
                }
            }
            if( !found ) {
                SkyObject *obj = new SkyObject( 8, newRA, newDec, 1.0, avtUI->nameBox->text() );
                deleteList.append( obj ); //this object will be deleted when window is destroyed
                processObject( obj );
            }
        }

        //If the Ra and Dec boxes are filled, but the name field is empty,
        //move input focus to nameBox.  If either coordinate box is empty,
        //move focus there
        if( avtUI->nameBox->text().isEmpty() ) {
            avtUI->nameBox->QWidget::setFocus();
        }
        if( avtUI->raBox->text().isEmpty() ) {
            avtUI->raBox->QWidget::setFocus();
        } else {
            if ( avtUI->decBox->text().isEmpty() )
                avtUI->decBox->QWidget::setFocus();
        }
    }

    avtUI->View->update();
}

//Use find dialog to choose an object
void AltVsTime::slotBrowseObject() {
    QPointer<FindDialog> fd = new FindDialog(this);
    if ( fd->exec() == QDialog::Accepted ) {
        SkyObject *o = fd->selectedObject();
        processObject( o );
    }
    delete fd;

    avtUI->View->update();
    avtUI->View->replot();
}

void AltVsTime::processObject( SkyObject *o, bool forceAdd ) {
    if( !o )
        return;

    KSNumbers *num = new KSNumbers( getDate().djd() );
    KSNumbers *oldNum = 0;

    //If the object is in the solar system, recompute its position for the given epochLabel
    KStarsData* data = KStarsData::Instance();
    if ( o->isSolarSystem() ) {
        oldNum = new KSNumbers( data->ut().djd() );
        o->updateCoords( num, true, geo->lat(), data->lst() );
    }

    //precess coords to target epoch
    o->updateCoords( num );

    // vector used for computing the points needed for drawing the graph
    QVector<double> y(100), t(100);

    //If this point is not in list already, add it to list
    bool found(false);
    foreach ( SkyObject *p, pList ) {
        if ( o->ra().Degrees() == p->ra().Degrees() && o->dec().Degrees() == p->dec().Degrees() ) {
            found = true;
            break;
        }
    }
    if ( found && !forceAdd ) {
        qDebug() << "This point is already displayed; I will not duplicate it.";
    } else {
        pList.append( o );

        // make sure existing curves are thin and red:

        for(int i=0;i<avtUI->View->graphCount();i++){
            if(avtUI->View->graph(i)->pen().color() == Qt::white){
                avtUI->View->graph(i)->setPen(QPen( Qt::red, 2 ));
            }
        }

        // SET up the curve's name
        avtUI->View->addGraph()->setName(o->name());

        // compute the current graph:
        // time range: 24h

        int offset = 3;
        for ( double h=-12.0, i=0; h<=12.0; h+=0.25, i++ ) {
            y[i] = findAltitude(o, h);
            if(y[i] > maxAlt)
                maxAlt = y[i];
            if(y[i] < minAlt)
                minAlt = y[i];
            t[i] = i*900 + 43200;
            avtUI->View->graph(avtUI->View->graphCount()-1)->addData(t[i], y[i]);
        }
        avtUI->View->graph(avtUI->View->graphCount()-1)->setPen(QPen( Qt::white, 3 ));

        // Go into initial state: without Zoom/Pan
        avtUI->View->xAxis->setRange(43200, 129600);
        avtUI->View->xAxis2->setRange(61200, 147600);
        if(abs(minAlt) > maxAlt)
            maxAlt = abs(minAlt) ;
        else
            minAlt = -maxAlt;

        avtUI->View->yAxis->setRange(minAlt - offset, maxAlt + offset);



        qDebug()<<"No of elems: "<<avtUI->View->itemCount()<<'\n';
        // Update background coordonates:
        background->topLeft->setCoords(avtUI->View->xAxis->range().lower,avtUI->View->yAxis->range().upper);
        background->bottomRight->setCoords(avtUI->View->xAxis->range().upper, avtUI->View->yAxis->range().lower);

        avtUI->View->replot();

        avtUI->PlotList->addItem( getObjectName(o) );
        avtUI->PlotList->setCurrentRow( avtUI->PlotList->count() - 1 );
        avtUI->raBox->showInHours(o->ra() );
        avtUI->decBox->showInDegrees(o->dec() );
        avtUI->nameBox->setText( getObjectName(o) );


        //Set epochName to epoch shown in date tab
        avtUI->epochName->setText( QString().setNum( getDate().epoch() ) );
    }
    qDebug() << "Currently, there are " << avtUI->View->graphCount() << " objects displayed.";

    //restore original position
    if ( o->isSolarSystem() ) {
       o->updateCoords( oldNum, true, data->geo()->lat(), data->lst() );
        delete oldNum;
    }
    o->EquatorialToHorizontal( data->lst(), data->geo()->lat() );
    delete num;
}

double AltVsTime::findAltitude( SkyPoint *p, double hour ) {
    hour += 24.0 * DayOffset;

    //getDate converts the user-entered local time to UT
    KStarsDateTime ut = getDate().addSecs( hour*3600.0 );

    dms LST = geo->GSTtoLST( ut.gst() );
    p->EquatorialToHorizontal( &LST, geo->lat() );
    return p->alt().Degrees();
}

void AltVsTime::slotHighlight( int row ) {
    int rowIndex;
    //highlight the curve of the selected object
    for ( int i=0; i<avtUI->View->graphCount(); i++ ) {
        if ( i == row )
            rowIndex = row;
        else{
            avtUI->View->graph(i)->setPen(QPen( Qt::red, 2 ));
            avtUI->View->graph(i)->setLayer("main");
        }
    }
    avtUI->View->graph(rowIndex)->setPen(QPen( Qt::white, 3 ));
    avtUI->View->graph(rowIndex)->setLayer("currentCurveLayer");
    avtUI->View->update();
    avtUI->View->replot();

    if( row >= 0 && row < pList.size() ) {
        SkyObject *p = pList.at(row);
        avtUI->raBox->showInHours( p->ra() );
        avtUI->decBox->showInDegrees( p->dec() );
        avtUI->nameBox->setText( avtUI->PlotList->currentItem()->text() );
    }

    SkyObject *selectedObject = KStarsData::Instance()->objectNamed(avtUI->nameBox->text());
    const KStarsDateTime &ut = KStarsData::Instance()->ut();
    if(selectedObject){
        QTime rt = selectedObject->riseSetTime( ut, geo, true ); //true = use rise time
        if ( rt.isValid() == false ) {
           avtUI->riseButton->setEnabled(false);
           avtUI->setButton->setEnabled(false);
        } else{
           avtUI->riseButton->setEnabled(true);
           avtUI->setButton->setEnabled(true);
        }
    }

}

void AltVsTime::onXRangeChanged(const QCPRange &range){
    QCPRange aux = avtUI->View->xAxis2->range();
    avtUI->View->xAxis->setRange(aux -= 18000 );
    avtUI->View->xAxis2->setRange(range.bounded(61200, 147600));

    // if ZOOM is detected then remove the gold lines that indicate current position:
    if(avtUI->View->xAxis->range().size() != 86400){
        // Refresh the background:
        background->setScaled(false);
        background->setScaled(true, Qt::IgnoreAspectRatio);
        background->setPixmap(*gradient);

        avtUI->View->update();
        avtUI->View->replot();
    }

    // set up the Tick Step depending on Zoom level
    if(avtUI->View->xAxis->range().size() < 12500){
        avtUI->View->xAxis->setTickStep(1800);
        avtUI->View->xAxis2->setTickStep(1800);
    }else
        if(avtUI->View->xAxis->range().size() < 33200){
            avtUI->View->xAxis->setTickStep(3600);
            avtUI->View->xAxis2->setTickStep(3600);
        }else
            if(avtUI->View->xAxis->range().size() < 63200){
                avtUI->View->xAxis->setTickStep(5400);
                avtUI->View->xAxis2->setTickStep(5400);
            }else{
                avtUI->View->xAxis->setTickStep(7200);
                avtUI->View->xAxis2->setTickStep(7200);
            }
}

void AltVsTime::onYRangeChanged(const QCPRange &range){
    int offset = 3;
    avtUI->View->yAxis->setRange(range.bounded(minAlt - offset, maxAlt + offset));
}

void AltVsTime::plotMousePress(QCPAbstractPlottable *abstractPlottable, QMouseEvent *event){
    if(event->button() == Qt::RightButton){
        QCPAbstractPlottable *plottable = abstractPlottable;
        if(plottable){
            double x = avtUI->View->xAxis->pixelToCoord(event->localPos().x());
            double y = avtUI->View->yAxis->pixelToCoord(event->localPos().y());

            QCPGraph *graph = qobject_cast<QCPGraph*>(plottable);

            if(graph){
                double yValue = y;
                double xValue = x;

                // Compute time value:
                QTime localTime(0,0,0,0);
                QTime localSiderealTime(5,0,0,0);

                localTime = localTime.addSecs(int(xValue));
                localSiderealTime = localSiderealTime.addSecs(int(xValue));

                QToolTip::hideText();
                QToolTip::showText(event->globalPos(),
                tr("<table>"
                     "<tr>"
                       "<th colspan=\"2\">%L1</th>"
                     "</tr>"
                     "<tr>"
                       "<td>LST:   </td>" "<td>%L3</td>"
                     "</tr>"
                   "<tr>"
                     "<td>LT:   </td>" "<td>%L2</td>"
                   "</tr>"
                     "<tr>"
                       "<td>Altitude:   </td>" "<td>%L4</td>"
                     "</tr>"
                   "</table>").
                   arg(graph->name().isEmpty() ? "???" : graph->name()).
                   arg(localTime.toString()).
                   arg(localSiderealTime.toString()).
<<<<<<< HEAD
                   arg(QString::number(yValue,'f',2)),
=======
                   arg(yValue),
>>>>>>> b5afea8a
                   avtUI->View, avtUI->View->rect());
            }
        }
    }
}

QCPRange QCPRange::bounded(double lowerBound, double upperBound) const{
    if(lowerBound > upperBound)
        qSwap(lowerBound, upperBound);

    QCPRange result(lower, upper);
    if(result.lower < lowerBound){
        result.lower = lowerBound;
        result.upper = lowerBound + size();
    if(result.upper > upperBound || qFuzzyCompare(size(), upperBound-lowerBound))
        result.upper = upperBound;
    }else
        if(result.upper > upperBound){
            result.upper = upperBound;
            result.lower = upperBound - size();
        if(result.lower < lowerBound || qFuzzyCompare(size(), upperBound-lowerBound))
            result.lower = lowerBound;
        }

  return result;
}

//move input focus to the next logical widget
void AltVsTime::slotAdvanceFocus() {
    if ( sender()->objectName() == QString( "nameBox" ) ) avtUI->addButton->setFocus();
    if ( sender()->objectName() == QString( "raBox" ) )   avtUI->decBox->setFocus();
    if ( sender()->objectName() == QString( "decbox" ) )  avtUI->addButton->setFocus();
    if ( sender()->objectName() == QString( "longBox" ) ) avtUI->latBox->setFocus();
    if ( sender()->objectName() == QString( "latBox" ) )  avtUI->updateButton->setFocus();
}

void AltVsTime::slotClear() {
    pList.clear();
    //Need to delete the pointers in deleteList
    while( !deleteList.isEmpty() )
        delete deleteList.takeFirst();

    avtUI->PlotList->clear();
    avtUI->nameBox->clear();
    avtUI->raBox->clear();
    avtUI->decBox->clear();
    avtUI->epochName->clear();
    // remove all graphs from the plot:
    avtUI->View->clearGraphs();
    // we remove all the dots (rise/set/transit) from the chart
    // without removing the background image
    int indexItem = 0, noItems = avtUI->View->itemCount();
    QCPAbstractItem *item;
    QCPItemPixmap *background;
    // remove every item at a time:
    while(noItems > 1 && indexItem < noItems){
        // test if the current item is the background:
        item = avtUI->View->item(indexItem);
        background = qobject_cast<QCPItemPixmap *>(item);
        if(background)
            indexItem++;
        else{
            // if not, then remove this item:
            avtUI->View->removeItem(indexItem);
            noItems--;
        }
    }
    // update & replot the chart:
    avtUI->View->update();
    avtUI->View->replot();
}

void AltVsTime::slotClearBoxes() {
    avtUI->nameBox->clear();
    avtUI->raBox->clear() ;
    avtUI->decBox->clear();
    avtUI->epochName->clear();
}

void AltVsTime::slotComputeAltitudeByTime(){
    // check if at least one graph exists in the plot
    if( avtUI->View->graphCount() > 0 ){
        // get the time from the time spin box
        QTime timeFormat = avtUI->timeSpin->time();
        double hours = timeFormat.hour();
        double minutes = timeFormat.minute();
        // convert the hours over 24 to correct their values
        if( hours < 12 )
            hours += 24;
        double timeValue = hours * 3600 + minutes * 60;
        QCPGraph *selectedGraph;
        // get the graph's name from the name box
        QString graphName = avtUI->nameBox->text();
        // find the graph index
        int graphIndex = 0;
        for( int i=0;i<avtUI->View->graphCount();i++ )
            if( avtUI->View->graph(i)->name().compare(graphName) == 0 ){
                graphIndex = i;
                break;
             }
        selectedGraph = avtUI->View->graph(graphIndex);
        // get the data from the selected graph
        QCPDataMap *dataMap = selectedGraph->data();
        double averageAltitude = 0;
        double altitude1 = dataMap->lowerBound(timeValue-899).value().value;
        double altitude2 = dataMap->lowerBound(timeValue).value().value;
        double time1 = dataMap->lowerBound(timeValue-899).value().key;
        averageAltitude = (altitude1+altitude2)/2;
        // short algorithm to compute the right altitude for a certain time
        if( timeValue > time1 ){
            if( timeValue - time1 < 225 )
                averageAltitude = altitude1;
            else
                if( timeValue - time1 < 675 )
                    averageAltitude = (altitude1+altitude2)/2;
                else
                    averageAltitude = altitude2;
        }
        // set the altitude in the altitude box
        avtUI->altitudeBox->setText( QString::number(averageAltitude) );
    }
}

void AltVsTime::slotMarkRiseTime(){
    const KStarsDateTime &ut = KStarsData::Instance()->ut();
    SkyObject *selectedObject = KStarsData::Instance()->objectNamed(avtUI->nameBox->text());
    QCPItemTracer *riseTimeTracer;
    // check if at least one graph exists in the plot
    if( avtUI->View->graphCount() > 0 ){
        double time = 0;
        double hours, minutes;

        QCPGraph *selectedGraph;
        // get the graph's name from the name box
        QString graphName = avtUI->nameBox->text();
        // find the graph index
        int graphIndex = 0;
        for( int i=0;i<avtUI->View->graphCount();i++ )
            if( avtUI->View->graph(i)->name().compare(graphName) == 0 ){
                graphIndex = i;
                break;
             }
        selectedGraph = avtUI->View->graph(graphIndex);

        QTime rt = selectedObject->riseSetTime( ut, geo, true ); //true = use rise time
        // mark the Rise time with a solid red circle
        if ( rt.isValid() && selectedGraph ) {
            hours = rt.hour();
            minutes = rt.minute();
            if( hours < 12 )
                hours += 24;
            time = hours * 3600 + minutes * 60;
            riseTimeTracer = new QCPItemTracer(avtUI->View);
            avtUI->View->addItem(riseTimeTracer);
            riseTimeTracer->setLayer("markersLayer");
            riseTimeTracer->setGraph(selectedGraph);
            riseTimeTracer->setInterpolating(true);
            riseTimeTracer->setStyle(QCPItemTracer::tsCircle);
            riseTimeTracer->setPen(QPen(Qt::red));
            riseTimeTracer->setBrush(Qt::red);
            riseTimeTracer->setSize(10);
            riseTimeTracer->setGraphKey(time);
            riseTimeTracer->setVisible(true);
            avtUI->View->update();
            avtUI->View->replot();
        }
    }
}

void AltVsTime::slotMarkSetTime(){
    const KStarsDateTime &ut = KStarsData::Instance()->ut();
    SkyObject *selectedObject = KStarsData::Instance()->objectNamed(avtUI->nameBox->text());
    QCPItemTracer *setTimeTracer;
    // check if at least one graph exists in the plot
    if( avtUI->View->graphCount() > 0 ){
        double time = 0;
        double hours, minutes;

        QCPGraph *selectedGraph;
        // get the graph's name from the name box
        QString graphName = avtUI->nameBox->text();
        // find the graph index
        int graphIndex = 0;
        for( int i=0;i<avtUI->View->graphCount();i++ )
            if( avtUI->View->graph(i)->name().compare(graphName) == 0 ){
                graphIndex = i;
                break;
             }
        selectedGraph = avtUI->View->graph(graphIndex);

        QTime rt = selectedObject->riseSetTime( ut, geo, true ); //true = use rise time
        //If set time is before rise time, use set time for tomorrow
        QTime st = selectedObject->riseSetTime(  ut, geo, false ); //false = use set time
        if ( st < rt )
            st = selectedObject->riseSetTime( ut.addDays( 1 ), geo, false ); //false = use set time
        // mark the Set time with a solid blue circle
        if ( rt.isValid() ) {
            hours = st.hour();
            minutes = st.minute();
            if( hours < 12 )
                hours += 24;
            time = hours * 3600 + minutes * 60;
            setTimeTracer = new QCPItemTracer(avtUI->View);
            avtUI->View->addItem(setTimeTracer);
            setTimeTracer->setLayer("markersLayer");
            setTimeTracer->setGraph(selectedGraph);
            setTimeTracer->setInterpolating(true);
            setTimeTracer->setStyle(QCPItemTracer::tsCircle);
            setTimeTracer->setPen(QPen(Qt::blue));
            setTimeTracer->setBrush(Qt::blue);
            setTimeTracer->setSize(10);
            setTimeTracer->setGraphKey(time);
            setTimeTracer->setVisible(true);
            avtUI->View->update();
            avtUI->View->replot();
        }
    }
}

void AltVsTime::slotMarkTransitTime(){
    const KStarsDateTime &ut = KStarsData::Instance()->ut();
    SkyObject *selectedObject = KStarsData::Instance()->objectNamed(avtUI->nameBox->text());
    QCPItemTracer *transitTimeTracer;
    // check if at least one graph exists in the plot
    if( avtUI->View->graphCount() > 0 ){
        double time = 0;
        double hours, minutes;

        QCPGraph *selectedGraph;
         // get the graph's name from the name box
        QString graphName = avtUI->nameBox->text();
        // find the graph index
        int graphIndex = 0;
        for( int i=0;i<avtUI->View->graphCount();i++ )
            if( avtUI->View->graph(i)->name().compare(graphName) == 0 ){
                graphIndex = i;
                break;
             }
        selectedGraph = avtUI->View->graph(graphIndex);

        QTime rt = selectedObject->riseSetTime( ut, geo, true ); //true = use rise time
        //If transit time is before rise time, use transit time for tomorrow
        QTime tt = selectedObject->transitTime( ut, geo );

        if ( tt < rt )
          tt = selectedObject->transitTime( ut.addDays( 1 ), geo );
        // mark the Transit time with a solid green circle
        hours = tt.hour();
        minutes = tt.minute();
        if( hours < 12 )
            hours += 24;
        time = hours * 3600 + minutes * 60;
        transitTimeTracer = new QCPItemTracer(avtUI->View);
        avtUI->View->addItem(transitTimeTracer);
        transitTimeTracer->setLayer("markersLayer");
        transitTimeTracer->setGraph(selectedGraph);
        transitTimeTracer->setInterpolating(true);
        transitTimeTracer->setStyle(QCPItemTracer::tsCircle);
        transitTimeTracer->setPen(QPen(Qt::green));
        transitTimeTracer->setBrush(Qt::green);
        transitTimeTracer->setSize(10);
        transitTimeTracer->setGraphKey(time);
        transitTimeTracer->setVisible(true);
        avtUI->View->update();
        avtUI->View->replot();
    }
}

void AltVsTime::computeSunRiseSetTimes() {
    //Determine the time of sunset and sunrise for the desired date and location
    //expressed as doubles, the fraction of a full day.
    KStarsDateTime today = getDate();
    KSAlmanac ksal;
    ksal.setDate( &today);
    ksal.setLocation(geo);
    double sunRise = ksal.getSunRise();
    double sunSet  = ksal.getSunSet();
    this->setSunRiseSetTimes( sunRise, sunSet );
}

void AltVsTime::setSunRiseSetTimes(double sunRise, double sunSet){
    this->sunRise = sunRise;
    this->sunSet = sunSet;
}

void AltVsTime::mouseOverLine(QMouseEvent *event){
    // Get the mouse position's coordinates relative to axes:
    double x = avtUI->View->xAxis->pixelToCoord(event->pos().x());
    double y = avtUI->View->yAxis->pixelToCoord(event->pos().y());
    // Save the actual values:
    double yValue = y;
    double xValue = x;
    // The offset used for the Y axis: top/bottom
    int offset = 3;
    // Compute the Y axis maximum value:
    int yAxisMaxValue = maxAlt + offset;
    // Compute the X axis minimum and maximum values:
    int xAxisMinValue = 43200;
    int xAxisMaxValue = 129600;
    // Ignore the upper and left margins:
    y = yAxisMaxValue - y;
    x -= xAxisMinValue;
    // We make a copy to gradient background in order to have one set of lines at a time:
    // Otherwise, the chart would have been covered by lines
    QPixmap copy = gradient->copy(gradient->rect());

    // If ZOOM is not active, then draw the gold lines that indicate current mouse pisition:
    if(avtUI->View->xAxis->range().size() == 86400){
        QPainter p;

        p.begin(&copy);
        p.setPen( QPen( QBrush("gold"), 1.3, Qt::SolidLine ) );

        // Get the gradient background's width and height:
        int pW = gradient->rect().width();
        int pH = gradient->rect().height();

        // Compute the real coordinates within the chart:
        y = (y*pH/2)/yAxisMaxValue;
        x = (x*pW)/(xAxisMaxValue-xAxisMinValue);

        // Draw the horizontal line (altitude):
        p.drawLine( QLineF( 0.5, y, avtUI->View->rect().width()-0.5,y ) );
        // Draw the altitude value:
        p.drawText( 25, y + 15, QString::number(yValue,'f',2) + QChar(176) );

        // Draw the vertical line (time):
        p.drawLine( QLineF( x, 0.5, x, avtUI->View->rect().height()-0.5 ) );
        // Compute and draw the time value:
        QTime localTime(0,0,0,0);
        localTime = localTime.addSecs(int(xValue));
        p.save();
        p.translate( x + 10, pH - 20 );
        p.rotate(-90);
        p.drawText( 5, 5, QLocale().toString( localTime, QLocale::ShortFormat ) ); // short format necessary to avoid false time-zone labeling
        p.restore();
        p.end();
    }
    // Refresh the background:
    background->setScaled(false);
    background->setScaled(true, Qt::IgnoreAspectRatio);
    background->setPixmap(copy);

    avtUI->View->update();
    avtUI->View->replot();
}

void AltVsTime::slotUpdateDateLoc() {
    KStarsData* data = KStarsData::Instance();
    KStarsDateTime today = getDate();
    KSNumbers *num = new KSNumbers( today.djd() );
    KSNumbers *oldNum = 0;
    dms LST = geo->GSTtoLST( today.gst() );

    //First determine time of sunset and sunrise
    computeSunRiseSetTimes();
    // Determine dawn/dusk time and min/max sun elevation
    setDawnDusk();

    for ( int i = 0; i < avtUI->PlotList->count(); ++i ) {
        QString oName = avtUI->PlotList->item( i )->text().toLower();

        SkyObject *o = data->objectNamed( oName );
        if ( o ) {
            //If the object is in the solar system, recompute its position for the given date
            if ( o->isSolarSystem() ) {
                oldNum = new KSNumbers( data->ut().djd() );
                o->updateCoords( num, true, geo->lat(), &LST );
            }

            //precess coords to target epoch
            o->updateCoords( num );

            //update pList entry
            pList.replace( i, o );

            KPlotObject *po = new KPlotObject( Qt::white, KPlotObject::Lines, 3 );
            for ( double h=-12.0; h<=12.0; h+=0.5 ) {
                po->addPoint( h, findAltitude( o, h ) );
            }
            // TODO:
            // avtUI->View->replacePlotObject( i, po );

            //restore original position
            if ( o->isSolarSystem() ) {
                o->updateCoords( oldNum, true, data->geo()->lat(), data->lst() );
                delete oldNum;
                oldNum = 0;
            }
            o->EquatorialToHorizontal( data->lst(), data->geo()->lat() );
        } else {  //assume unfound object is a custom object
            pList.at(i)->updateCoords( num ); //precess to desired epoch

            KPlotObject *po = new KPlotObject( Qt::white, KPlotObject::Lines, 3 );
            for ( double h=-12.0; h<=12.0; h+=0.5 ) {
                po->addPoint( h, findAltitude( pList.at(i), h ) );
            }
         //   avtUI->View->replacePlotObject( i, po );
        }
    }

    if ( getDate().time().hour() > 12 )
        DayOffset = 1;
    else
        DayOffset = 0;

    setLSTLimits();
    slotHighlight( avtUI->PlotList->currentRow() );
    avtUI->View->update();

    delete num;
}

void AltVsTime::slotChooseCity() {
    QPointer<LocationDialog> ld = new LocationDialog(this);
    if ( ld->exec() == QDialog::Accepted ) {
        GeoLocation *newGeo = ld->selectedCity();
        if ( newGeo ) {
            geo = newGeo;
            avtUI->latBox->showInDegrees( geo->lat() );
            avtUI->longBox->showInDegrees( geo->lng() );
        }
    }
    delete ld;
}

void AltVsTime::setLSTLimits() {
    //UT at noon on target date
    KStarsDateTime ut = getDate().addSecs( ((double)DayOffset + 0.5)*86400. );

    dms lst = geo->GSTtoLST( ut.gst() );
    double h1 = lst.Hours();
    if( h1 > 12.0 )
        h1 -= 24.0;
    double h2 = h1 + 24.0;
}

void AltVsTime::showCurrentDate()
{
    KStarsDateTime dt = KStarsDateTime::currentDateTime();
    if( dt.time() > QTime( 12, 0, 0 ) )
        dt = dt.addDays( 1 );
    avtUI->DateWidget->setDate( dt.date() );
}

void AltVsTime::drawGradient(){
    // Things needed for Gradient:
    KSAlmanac *ksal;
    KStarsDateTime dtt;
    GeoLocation *geoLoc;
    dtt = KStarsDateTime::currentDateTime();
    geoLoc = KStarsData::Instance()->geo();
    ksal = new KSAlmanac;
    QDateTime midnight = QDateTime(dtt.date(), QTime());
    KStarsDateTime utt = geoLoc->LTtoUT(midnight);

    // Variables needed for Gradient:
    double SunRise, SunSet, Dawn, Dusk, SunMinAlt, SunMaxAlt;
    double MoonRise, MoonSet, MoonIllum;

    //Default SunRise/SunSet values
    SunRise = 0.25;
    SunSet = 0.75;

    ksal->setLocation(geoLoc);
    ksal->setDate( &utt );

    // Get the values:
    SunRise = ksal->getSunRise();
    SunSet = ksal->getSunSet();
    SunMaxAlt = ksal->getSunMaxAlt();
    SunMinAlt = ksal->getSunMinAlt();
    MoonRise = ksal->getMoonRise();
    MoonSet = ksal->getMoonSet();
    MoonIllum = ksal->getMoonIllum();
    Dawn = ksal->getDawnAstronomicalTwilight();
    Dusk = ksal->getDuskAstronomicalTwilight();

    gradient = new QPixmap(avtUI->View->rect().width(), avtUI->View->rect().height());

    QPainter p;

    p.begin( gradient );
    KPlotWidget *kPW = new KPlotWidget;
    p.setRenderHint( QPainter::Antialiasing, kPW->antialiasing() );
    p.fillRect( gradient->rect(), kPW->backgroundColor() );


    p.setClipRect(gradient->rect());
    p.setClipping( true );

    int pW = gradient->rect().width();
    int pH = gradient->rect().height();

    QColor SkyColor( 0, 100, 200 );
//    TODO
//    if( Options::darkAppColors() )
//        SkyColor = QColor( 200, 0, 0 ); // use something red, visible through a red filter

<<<<<<< HEAD
=======

>>>>>>> b5afea8a
    // Draw gradient representing lunar interference in the sky
    if( MoonIllum > 0.01 ) { // do this only if Moon illumination is reasonable so it's important
        int moonrise = int( pW * (0.5 + MoonRise) );
        int moonset = int( pW * (MoonSet - 0.5 ) );
        if( moonset < 0 )
            moonset += pW;
        if( moonrise > pW )
            moonrise -= pW;
        int moonalpha = int( 10 + MoonIllum * 130 );
        int fadewidth = pW * 0.01; // pW * fraction of day to fade the moon brightness over (0.01 corresponds to roughly 15 minutes, 0.007 to 10 minutes), both before and after actual set.
        QColor MoonColor( 255, 255, 255, moonalpha );

<<<<<<< HEAD

=======
>>>>>>> b5afea8a
        if( moonset < moonrise ) {
            QLinearGradient grad = QLinearGradient( QPointF( moonset - fadewidth, 0.0 ), QPointF( moonset + fadewidth, 0.0 ) );
            grad.setColorAt( 0, MoonColor );
            grad.setColorAt( 1, Qt::transparent );
            p.fillRect( QRectF( 0.0, 0.0, moonset + fadewidth, pH ), grad ); // gradient should be padded until moonset - fadewidth (see QLinearGradient docs)
            grad.setStart( QPointF( moonrise + fadewidth, 0.0 ) );
            grad.setFinalStop( QPointF( moonrise - fadewidth, 0.0 ) );
            p.fillRect( QRectF( moonrise - fadewidth, 0.0, pW - moonrise + fadewidth, pH ), grad );
        }
<<<<<<< HEAD
        else {
=======

        else {
            qreal opacity = p.opacity();
            p.setOpacity(opacity/4);
>>>>>>> b5afea8a
            p.fillRect( QRectF( moonrise + fadewidth, 0.0, moonset - moonrise - 2 * fadewidth, pH ), MoonColor );
            QLinearGradient grad = QLinearGradient( QPointF( moonrise + fadewidth, 0.0 ) , QPointF( moonrise - fadewidth, 0.0 ) );
            grad.setColorAt( 0, MoonColor );
            grad.setColorAt( 1, Qt::transparent );
            p.fillRect( QRectF( 0.0, 0.0, moonrise + fadewidth, pH ), grad );
            grad.setStart( QPointF( moonset - fadewidth, 0.0 ) );
            grad.setFinalStop( QPointF( moonset + fadewidth, 0.0 ) );
            p.fillRect( QRectF( moonset - fadewidth, 0.0, pW - moonset, pH ), grad );
<<<<<<< HEAD
=======
            p.setOpacity(opacity);
>>>>>>> b5afea8a
        }
    }

    //draw daytime sky if the Sun rises for the current date/location
    if ( SunMaxAlt > -18.0 ) {
        //Display centered on midnight, so need to modulate dawn/dusk by 0.5
        int rise = int( pW * ( 0.5 + SunRise ) );
        int set = int( pW * ( SunSet - 0.5 ) );
        int da = int( pW * ( 0.5 + Dawn ) );
        int du = int( pW * ( Dusk - 0.5 ) );

        if ( SunMinAlt > 0.0 ) {
            // The sun never set and the sky is always blue
            p.fillRect( rect(), SkyColor );
        } else if ( SunMaxAlt < 0.0 && SunMinAlt < -18.0 ) {
            // The sun never rise but the sky is not completely dark
            QLinearGradient grad = QLinearGradient( QPointF( 0.0, 0.0 ), QPointF( du, 0.0 ) );

            QColor gradStartColor = SkyColor;
            gradStartColor.setAlpha( ( 1 - (SunMaxAlt / -18.0) ) * 255 );

            grad.setColorAt( 0, gradStartColor );
            grad.setColorAt( 1, Qt::transparent );
            p.fillRect( QRectF( 0.0, 0.0, du, pH ), grad );
            grad.setStart( QPointF( pW, 0.0 ) );
            grad.setFinalStop( QPointF( da, 0.0 ) );
            p.fillRect( QRectF( da, 0.0, pW, pH ), grad );
        } else if ( SunMaxAlt < 0.0 && SunMinAlt > -18.0 ) {
            // The sun never rise but the sky is NEVER completely dark
            QLinearGradient grad = QLinearGradient( QPointF( 0.0, 0.0 ), QPointF( pW, 0.0 ) );

            QColor gradStartEndColor = SkyColor;
            gradStartEndColor.setAlpha( ( 1 - (SunMaxAlt / -18.0) ) * 255 );
            QColor gradMidColor = SkyColor;
            gradMidColor.setAlpha( ( 1 - (SunMinAlt / -18.0) ) * 255 );

            grad.setColorAt( 0, gradStartEndColor );
            grad.setColorAt( 0.5, gradMidColor );
            grad.setColorAt( 1, gradStartEndColor );
            p.fillRect( QRectF( 0.0, 0.0, pW, pH ), grad );
        } else if ( Dawn < 0.0 ) {
            // The sun sets and rises but the sky is never completely dark
            p.fillRect( 0, 0, set, int( 0.5 * pH ), SkyColor );
            p.fillRect( rise, 0, pW, int( 0.5 * pH ), SkyColor );

            QLinearGradient grad = QLinearGradient( QPointF( set, 0.0 ), QPointF( rise, 0.0 ) );

            QColor gradMidColor = SkyColor;
            gradMidColor.setAlpha( ( 1 - (SunMinAlt / -18.0) ) * 255 );

            grad.setColorAt( 0, SkyColor );
            grad.setColorAt( 0.5, gradMidColor );
            grad.setColorAt( 1, SkyColor );
            p.fillRect( QRectF( set, 0.0, rise-set, pH ), grad );
        } else {
            p.fillRect( 0, 0, set, pH, SkyColor );
            p.fillRect( rise, 0, pW, pH, SkyColor );

            QLinearGradient grad = QLinearGradient( QPointF( set, 0.0 ), QPointF( du, 0.0 ) );
            grad.setColorAt( 0, SkyColor );
            grad.setColorAt( 1, Qt::transparent ); // FIXME?: The sky appears black well before the actual end of twilight if the gradient is too slow (eg: latitudes above arctic circle)
            p.fillRect( QRectF( set, 0.0, du-set, pH ), grad );

            grad.setStart( QPointF( rise, 0.0 ) );
            grad.setFinalStop( QPointF( da, 0.0 ) );
            p.fillRect( QRectF( da, 0.0, rise-da, pH ), grad );
        }
    }

    p.fillRect( 0, int(0.5*pH), pW, int(0.5*pH),
                KStarsData::Instance()->colorScheme()->colorNamed( "HorzColor" ) );

    p.setClipping(false);

    //Add vertical line indicating "now"
    QFont smallFont = p.font();
    smallFont.setPointSize( smallFont.pointSize() ); // wat?
    if( geoLoc ) {
        QTime t = geoLoc->UTtoLT( KStarsDateTime::currentDateTimeUtc() ).time(); // convert the current system clock time to the TZ corresponding to geo
        double x = 12.0 + t.hour() + t.minute()/60.0 + t.second()/3600.0;
        while ( x > 24.0 ) x -= 24.0;
        int ix = int(x*pW/24.0); //convert to screen pixel coords
        p.setPen( QPen( QBrush("white"), 2.0, Qt::DotLine ) );
        p.drawLine( ix, 0, ix, pH );

        //Label this vertical line with the current time
        p.save();
        p.setFont( smallFont );
        p.translate( ix + 10, pH - 20 );
        p.rotate(-90);
        p.drawText(0, 0, QLocale().toString( t, QLocale::ShortFormat ) ); // short format necessary to avoid false time-zone labeling
        p.restore();
    }
    p.end();
}

KStarsDateTime AltVsTime::getDate()
{
    //convert midnight local time to UT:
    QDateTime lt( avtUI->DateWidget->date(), QTime() );
    return geo->LTtoUT( lt );
}

double AltVsTime::getEpoch(const QString &eName)
{
    //If Epoch field not a double, assume J2000
    bool ok;
    double epoch = eName.toDouble(&ok);
    if ( !ok ) {
        qDebug() << "Invalid Epoch.  Assuming 2000.0.";
        return 2000.0;
    }
    return epoch;
}

void AltVsTime::setDawnDusk()
{
    KStarsDateTime today = getDate();
    KSNumbers num( today.djd() );
    dms LST = geo->GSTtoLST( today.gst() );

    KSSun sun;
    sun.updateCoords( &num, true, geo->lat(), &LST );
    double dawn, da, dusk, du, max_alt, min_alt;
    double last_h = -12.0;
    double last_alt = findAltitude( &sun, last_h );
    dawn = dusk = -13.0;
    max_alt = -100.0;
    min_alt = 100.0;
    for ( double h=-11.95; h<=12.0; h+=0.05 ) {
        double alt = findAltitude( &sun, h );
        bool   asc = alt - last_alt > 0;
        if ( alt > max_alt )
            max_alt = alt;
        if ( alt < min_alt )
            min_alt = alt;

        if ( asc && last_alt <= -18.0 && alt >= -18.0 )
            dawn = h;
        if ( !asc && last_alt >= -18.0 && alt <= -18.0 )
            dusk = h;

        last_h   = h;
        last_alt = alt;
    }

    if ( dawn < -12.0 || dusk < -12.0 ) {
        da = -1.0;
        du = -1.0;
    } else {
        da = dawn / 24.0;
        du = ( dusk + 24.0 ) / 24.0;
    }
    // TODO:
    // avtUI->View->setDawnDuskTimes( da, du );
    // avtUI->View->setMinMaxSunAlt( min_alt, max_alt );
}

void AltVsTime::slotPrint()
{
    QPainter p;                 // Our painter object
    QPrinter printer;           // Our printer object
    QString str_legend;         // Text legend
    QString str_year;           // Calendar's year
    int text_height = 200;      // Height of legend text zone in points
    QSize plot_size;            // Initial plot widget size
    QFont plot_font;            // Initial plot widget font
    int plot_font_size;         // Initial plot widget font size

    // Set printer resolution to 300 dpi
    printer.setResolution( 300 );

    // Open print dialog
    //QPointer<QPrintDialog> dialog( KdePrint::createPrintDialog( &printer, this ) );
    //QPointer<QPrintDialog> dialog( &printer, this );
    QPrintDialog dialog( &printer, this );
    dialog.setWindowTitle( i18n( "Print elevation vs time plot" ) );
    if ( dialog.exec() == QDialog::Accepted ) {
        // Change mouse cursor
        QApplication::setOverrideCursor( Qt::WaitCursor );

        // Save plot widget font
        plot_font = avtUI->View->font();
        // Save plot widget font size
        plot_font_size = plot_font.pointSize();
        // Save calendar widget size
        plot_size = avtUI->View->size();

        // Set text legend
        str_legend = i18n( "Elevation vs. Time Plot" );
        str_legend += "\n";
        str_legend += geo->fullName();
        str_legend += " - ";
        str_legend += avtUI->DateWidget->date().toString( "dd/MM/yyyy" );

        // Create a rectangle for legend text zone
        QRect text_rect( 0, 0, printer.width(), text_height );

        // Increase plot widget font size so it looks good in 300 dpi
        plot_font.setPointSize( plot_font_size * 2.5 );
        avtUI->View->setFont( plot_font );
        // Increase plot widget size to fit the entire page
        avtUI->View->resize( printer.width(), printer.height() - text_height );

        // Create a pixmap and render plot widget into it
        QPixmap pixmap( avtUI->View->size() );
        avtUI->View->render( &pixmap );

        // Begin painting on printer
        p.begin( &printer );
        // Draw legend
        p.drawText( text_rect, Qt::AlignLeft, str_legend );
        // Draw plot widget
        p.drawPixmap( 0, text_height, pixmap );
        // Ending painting
        p.end();

        // Restore plot widget font size
        plot_font.setPointSize( plot_font_size );
        avtUI->View->setFont( plot_font );
        // Restore calendar widget size
        avtUI->View->resize( plot_size );

        // Restore mouse cursor
        QApplication::restoreOverrideCursor();
    }
    //delete dialog;
}

QString AltVsTime::getObjectName(const SkyObject *o, bool translated)
{
    QString finalObjectName;
    if( o->name() == "star" )
    {
        StarObject *s = (StarObject *)o;

        // JM: Enable HD Index stars to be added to the observing list.
        if( s->getHDIndex() != 0 )
                finalObjectName = QString("HD %1" ).arg( QString::number( s->getHDIndex() ) );
    }
    else
         finalObjectName = translated ? o->translatedName() : o->name();

    return finalObjectName;

}


<|MERGE_RESOLUTION|>--- conflicted
+++ resolved
@@ -65,20 +65,15 @@
     topLayout->setMargin( 0 );
     avtUI = new AltVsTimeUI( this );
 
-<<<<<<< HEAD
-
     // Layers for setting up the plot's priority: the current curve should be above the other curves.
     // The Rise/Set/Transit markers should be on top, with highest priority.
     avtUI->View->addLayer("currentCurveLayer", avtUI->View->layer("main"), QCustomPlot::limAbove);
     avtUI->View->addLayer("markersLayer", avtUI->View->layer("currentCurveLayer"), QCustomPlot::limAbove);
-
-=======
     // Layers for setting up the plot's priority: the current curve should be above the other curves.
     // The Rise/Set/Transit markers should be on top, with highest priority.
     avtUI->View->addLayer("currentCurveLayer", avtUI->View->layer("main"), QCustomPlot::limAbove);
     avtUI->View->addLayer("markersLayer", avtUI->View->layer("currentCurveLayer"), QCustomPlot::limAbove);
 
->>>>>>> b5afea8a
     // Set up the Graph Window:
     avtUI->View->setBackground(QBrush(QColor(0, 0, 0)));
     avtUI->View->xAxis->grid()->setVisible(false);
@@ -579,11 +574,7 @@
                    arg(graph->name().isEmpty() ? "???" : graph->name()).
                    arg(localTime.toString()).
                    arg(localSiderealTime.toString()).
-<<<<<<< HEAD
                    arg(QString::number(yValue,'f',2)),
-=======
-                   arg(yValue),
->>>>>>> b5afea8a
                    avtUI->View, avtUI->View->rect());
             }
         }
@@ -1083,10 +1074,6 @@
 //    if( Options::darkAppColors() )
 //        SkyColor = QColor( 200, 0, 0 ); // use something red, visible through a red filter
 
-<<<<<<< HEAD
-=======
-
->>>>>>> b5afea8a
     // Draw gradient representing lunar interference in the sky
     if( MoonIllum > 0.01 ) { // do this only if Moon illumination is reasonable so it's important
         int moonrise = int( pW * (0.5 + MoonRise) );
@@ -1099,10 +1086,6 @@
         int fadewidth = pW * 0.01; // pW * fraction of day to fade the moon brightness over (0.01 corresponds to roughly 15 minutes, 0.007 to 10 minutes), both before and after actual set.
         QColor MoonColor( 255, 255, 255, moonalpha );
 
-<<<<<<< HEAD
-
-=======
->>>>>>> b5afea8a
         if( moonset < moonrise ) {
             QLinearGradient grad = QLinearGradient( QPointF( moonset - fadewidth, 0.0 ), QPointF( moonset + fadewidth, 0.0 ) );
             grad.setColorAt( 0, MoonColor );
@@ -1112,14 +1095,9 @@
             grad.setFinalStop( QPointF( moonrise - fadewidth, 0.0 ) );
             p.fillRect( QRectF( moonrise - fadewidth, 0.0, pW - moonrise + fadewidth, pH ), grad );
         }
-<<<<<<< HEAD
-        else {
-=======
-
         else {
             qreal opacity = p.opacity();
             p.setOpacity(opacity/4);
->>>>>>> b5afea8a
             p.fillRect( QRectF( moonrise + fadewidth, 0.0, moonset - moonrise - 2 * fadewidth, pH ), MoonColor );
             QLinearGradient grad = QLinearGradient( QPointF( moonrise + fadewidth, 0.0 ) , QPointF( moonrise - fadewidth, 0.0 ) );
             grad.setColorAt( 0, MoonColor );
@@ -1128,10 +1106,7 @@
             grad.setStart( QPointF( moonset - fadewidth, 0.0 ) );
             grad.setFinalStop( QPointF( moonset + fadewidth, 0.0 ) );
             p.fillRect( QRectF( moonset - fadewidth, 0.0, pW - moonset, pH ), grad );
-<<<<<<< HEAD
-=======
             p.setOpacity(opacity);
->>>>>>> b5afea8a
         }
     }
 
