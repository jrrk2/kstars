--- conflicted
+++ resolved
@@ -365,18 +365,16 @@
      */
     inline QString &userLog() { return getAuxInfo()->userLog; }
 
-<<<<<<< HEAD
     inline QString &notes() { return getAuxInfo()->notes; }
 
     void setNotes( QString _notes) { getAuxInfo()->notes = _notes; }
-=======
+
     /** @short Return UID for object.  
      * This method should be reimplemented in all concrete
      * subclasses. Implementation for SkyObject just returns
      * invalidUID. It's required SkyObject is not an abstract class.
      */
     virtual UID getUID() const;
->>>>>>> 75c5b9f5
 
 private:
 
