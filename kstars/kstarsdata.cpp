/***************************************************************************
                          kstarsdata.cpp  -  K Desktop Planetarium
                             -------------------
    begin                : Sun Jul 29 2001
    copyright            : (C) 2001 by Heiko Evermann
    email                : heiko@evermann.de
 ***************************************************************************/

/***************************************************************************
 *                                                                         *
 *   This program is free software; you can redistribute it and/or modify  *
 *   it under the terms of the GNU General Public License as published by  *
 *   the Free Software Foundation; either version 2 of the License, or     *
 *   (at your option) any later version.                                   *
 *                                                                         *
 ***************************************************************************/

#include "kstarsdata.h"

#include <QApplication>
#include <QFileInfo>
#include <QSet>
#include <QTextStream>

#include <kcomponentdata.h>
#include <kmessagebox.h>
#include <kdebug.h>
#include <klocale.h>
#include <kstandarddirs.h>

#include "Options.h"
#include "dms.h"
#include "fov.h"
#include "skymap.h"
#include "ksutils.h"
#include "ksfilereader.h"
#include "ksnumbers.h"
#include "skyobjects/skyobject.h"
#include "skycomponents/skymapcomposite.h"

#include "simclock.h"
#include "timezonerule.h"

#include <config-kstars.h>

/*#ifdef HAVE_INDI_H
#include "indi/indidriver.h"
#include "lilxml.h"
#include "indi/indistd.h"
#endif*/

#include "dialogs/detaildialog.h"

namespace {
    // Convert string to integer and complain on failure.
    //
    // This function is used in processCity
    bool strToInt(int& i, QString str, QString line = QString()) {
        bool ok;
        i = str.toInt( &ok );
        if( !ok )
            kDebug() << str << i18n( "\nCities.dat: Bad integer.  Line was:\n" ) << line;
        return ok;
    }

    // Report fatal error during data loading to user
    // Calls QApplication::exit
    void fatalErrorMessage(QString fname) {
        KMessageBox::sorry(0, i18n("The file  %1 could not be found. "
                                   "KStars cannot run properly without this file. "
                                   "KStars search for this file in following locations:\n\n"
                                   "\t$(KDEDIR)/share/apps/kstars/%1\n"
                                   "\t~/.kde/share/apps/kstars/%1\n\n"
                                   "It appears that your setup is broken.", fname),
                           i18n( "Critical File Not Found: %1", fname ));
        qApp->exit(1);
    }

    // Report non-fatal error during data loading to user and ask
    // whether he wants to continue.
    // Calls QApplication::exit if he don't
    bool nonFatalErrorMessage(QString fname) {
        int res = KMessageBox::warningContinueCancel(0,
                      i18n("The file %1 could not be found. "
                           "KStars can still run without this file. "
                           "KStars search for this file in following locations:\n\n"
                           "\t$(KDEDIR)/share/apps/kstars/%1\n"
                           "\t~/.kde/share/apps/kstars/%1\n\n"
                           "It appears that you setup is broken. Press Continue to run KStars without this file ", fname),
                      i18n( "Non-Critical File Not Found: %1", fname ));
        if( res != KMessageBox::Continue )
            qApp->exit(1);
        return res == KMessageBox::Continue;
    }
}

KStarsData* KStarsData::pinstance = 0;

KStarsData* KStarsData::Create()
{
    // This method should never be called twice within a run, since a
    // lot of the code assumes that KStarsData, once created, is never
    // destroyed. They maintain local copies of KStarsData::Instance()
    // for efficiency (maybe this should change, but it is not
    // required to delete and reinstantiate KStarsData). Thus, when we
    // call this method, pinstance MUST be zero, i.e. this must be the
    // first (and last) time we are calling it. -- asimha
    Q_ASSERT( !pinstance );

    delete pinstance;
    pinstance = new KStarsData();
    return pinstance;
}

KStarsData::KStarsData() :
    m_SkyComposite(0),
    m_Geo(dms(0), dms(0)),
    temporaryTrail( false ),
    m_ksuserdb(),
    m_catalogdb(),
    locale( new KLocale( "kstars" ) ),
    m_preUpdateID(0),        m_updateID(0),
    m_preUpdateNumID(0),     m_updateNumID(0),
    m_preUpdateNum( J2000 ), m_updateNum( J2000 )
{
    m_logObject = new OAL::Log;
    // at startup times run forward
    setTimeDirection( 0.0 );
}

KStarsData::~KStarsData() {

    Q_ASSERT( pinstance );

    delete locale;
    delete m_logObject;

    qDeleteAll( geoList );
    qDeleteAll( ADVtreeList );

    pinstance = 0;
}

bool KStarsData::initialize() {
    //Initialize CatalogDB//
    KStars::Instance()->data()->catalogdb()->Initialize();

    //Load Time Zone Rules//
    emit progressText( i18n("Reading time zone rules") );
    if( !readTimeZoneRulebook( ) ) {
        fatalErrorMessage( "TZrules.dat" );
        return false;
    }

    //Load Cities//
    emit progressText( i18n("Loading city data") );
    if ( !readCityData( ) ) {
        fatalErrorMessage( "Cities.dat" );
        return false;
    }

    //Initialize SkyMapComposite//
    emit progressText(i18n("Loading sky objects" ) );
    m_SkyComposite = new SkyMapComposite(0);

    //Load Image URLs//
    emit progressText( i18n("Loading Image URLs" ) );
    if( !readURLData( "image_url.dat", 0 ) && !nonFatalErrorMessage( "image_url.dat" ) )
        return false;

    //Load Information URLs//
    emit progressText( i18n("Loading Information URLs" ) );
    if( !readURLData( "info_url.dat", 1 ) && !nonFatalErrorMessage( "info_url.dat" ) )
        return false;

    emit progressText( i18n("Loading Variable Stars" ) );
<<<<<<< HEAD
    readINDIHosts();

    //Initialize User Database//
    emit progressText( i18n("Loading User Information" ) );
    m_ksuserdb.Initialize();
=======
>>>>>>> d84e341c
    readUserLog();

    readADVTreeData();

    return true;
}

void KStarsData::updateTime( GeoLocation *geo, SkyMap *skymap, const bool automaticDSTchange ) {
    // sync LTime with the simulation clock
    LTime = geo->UTtoLT( ut() );
    syncLST();

    //Only check DST if (1) TZrule is not the empty rule, and (2) if we have crossed
    //the DST change date/time.
    if ( !geo->tzrule()->isEmptyRule() ) {
        if ( TimeRunsForward ) {
            // timedirection is forward
            // DST change happens if current date is bigger than next calculated dst change
            if ( ut() > NextDSTChange ) resetToNewDST(geo, automaticDSTchange);
        } else {
            // timedirection is backward
            // DST change happens if current date is smaller than next calculated dst change
            if ( ut() < NextDSTChange ) resetToNewDST(geo, automaticDSTchange);
        }
    }

    KSNumbers num( ut().djd() );

    if ( fabs( ut().djd() - LastNumUpdate.djd() ) > 1.0 ) {
        LastNumUpdate = ut().djd();
        m_preUpdateNumID++;
        m_preUpdateNum = KSNumbers( num );
        skyComposite()->update( &num );
    }

    if ( fabs( ut().djd() - LastPlanetUpdate.djd() ) > 0.01 ) {
        LastPlanetUpdate = ut().djd();
        skyComposite()->updatePlanets( &num );
    }

    // Moon moves ~30 arcmin/hr, so update its position every minute.
    if ( fabs( ut().djd() - LastMoonUpdate.djd() ) > 0.00069444 ) {
        LastMoonUpdate = ut();
        skyComposite()->updateMoons( &num );
    }

    //Update Alt/Az coordinates.  Timescale varies with zoom level
    //If Clock is in Manual Mode, always update. (?)
    if ( fabs( ut().djd() - LastSkyUpdate.djd() ) > 0.1/Options::zoomFactor() || clock()->isManualMode() ) {
        LastSkyUpdate = ut();
        m_preUpdateID++;
        skyComposite()->update(); //omit KSNumbers arg == just update Alt/Az coords

        //Update focus
        skymap->updateFocus();

        if ( clock()->isManualMode() )
            QTimer::singleShot( 0, skymap, SLOT( forceUpdateNow() ) );
        else
            skymap->forceUpdate();
    }
}

void KStarsData::syncUpdateIDs()
{
    m_updateID = m_preUpdateID;
    if ( m_updateNumID == m_preUpdateNumID ) return;
    m_updateNumID = m_preUpdateNumID;
    m_updateNum = KSNumbers( m_preUpdateNum );
}

unsigned int KStarsData::incUpdateID() {
    m_preUpdateID++;
    m_preUpdateNumID++;
    syncUpdateIDs();
    return m_updateID;
}

void KStarsData::setFullTimeUpdate() {
    //Set the update markers to invalid dates to trigger updates in each category
    LastSkyUpdate = KDateTime();
    LastPlanetUpdate = KDateTime();
    LastMoonUpdate = KDateTime();
    LastNumUpdate = KDateTime();
}

void KStarsData::syncLST() {
    LST = geo()->GSTtoLST( ut().gst() );
}

void KStarsData::changeDateTime( const KStarsDateTime &newDate ) {
    //Turn off animated slews for the next time step.
    setSnapNextFocus();

    clock()->setUTC( newDate );

    LTime = geo()->UTtoLT( ut() );
    //set local sideral time
    syncLST();

    //Make sure Numbers, Moon, planets, and sky objects are updated immediately
    setFullTimeUpdate();

    // reset tzrules data with new local time and time direction (forward or backward)
    geo()->tzrule()->reset_with_ltime(LTime, geo()->TZ0(), isTimeRunningForward() );

    // reset next dst change time
    setNextDSTChange( geo()->tzrule()->nextDSTChange() );
}

void KStarsData::resetToNewDST(GeoLocation *geo, const bool automaticDSTchange) {
    // reset tzrules data with local time, timezone offset and time direction (forward or backward)
    // force a DST change with option true for 3. parameter
    geo->tzrule()->reset_with_ltime( LTime, geo->TZ0(), TimeRunsForward, automaticDSTchange );
    // reset next DST change time
    setNextDSTChange( geo->tzrule()->nextDSTChange() );
    //reset LTime, because TZoffset has changed
    LTime = geo->UTtoLT( ut() );
}

void KStarsData::setTimeDirection( float scale ) {
    TimeRunsForward = scale >= 0;
}

GeoLocation* KStarsData::locationNamed( const QString &city, const QString &province, const QString &country ) {
    foreach ( GeoLocation *loc, geoList ) {
        if ( loc->translatedName() == city &&
                ( province.isEmpty() || loc->translatedProvince() == province ) &&
                ( country.isEmpty() || loc->translatedCountry() == country ) ) {
            return loc;
        }
    }
    return 0;
}

void KStarsData::setLocationFromOptions() {
    setLocation( GeoLocation ( dms(Options::longitude()), dms(Options::latitude()),
                               Options::cityName(), Options::provinceName(), Options::countryName(),
                               Options::timeZone(), &(Rulebook[ Options::dST() ]), 4, Options::elevation() ) );
}

void KStarsData::setLocation( const GeoLocation &l ) {
    m_Geo = GeoLocation(l);
    if ( m_Geo.lat()->Degrees() >=  90.0 ) m_Geo.setLat( dms(89.99) );
    if ( m_Geo.lat()->Degrees() <= -90.0 ) m_Geo.setLat( dms(-89.99) );

    //store data in the Options objects
    Options::setCityName( m_Geo.name() );
    Options::setProvinceName( m_Geo.province() );
    Options::setCountryName( m_Geo.country() );
    Options::setTimeZone( m_Geo.TZ0() );
    Options::setElevation( m_Geo.height() );
    Options::setLongitude( m_Geo.lng()->Degrees() );
    Options::setLatitude( m_Geo.lat()->Degrees() );
    // set the rule from rulebook
    foreach( const QString& key, Rulebook.keys() ) {
        if( !key.isEmpty() && m_Geo.tzrule()->equals(&Rulebook[key]) )
            Options::setDST(key);
    }

    emit geoChanged();
}

SkyObject* KStarsData::objectNamed( const QString &name ) {
    if ( (name== "star") || (name== "nothing") || name.isEmpty() )
        return NULL;
    return skyComposite()->findByName( name );
}

bool KStarsData::readCityData() {
    QFile file;
    bool citiesFound = false;

    if ( KSUtils::openDataFile( file, "Cities.dat" ) ) {
        KSFileReader fileReader( file ); // close file is included
        while ( fileReader.hasMoreLines() ) {
            citiesFound |= processCity( fileReader.readLine() );
        }
        file.close();
    }

    //check for local cities database, but don't require it.
    //determine filename in local user KDE directory tree.
    file.setFileName( KStandardDirs::locate( "appdata", "mycities.dat" ) );
    if ( file.exists() && file.open( QIODevice::ReadOnly ) ) {
        QTextStream stream( &file );
        while ( !stream.atEnd() ) {
            QString line = stream.readLine();
            citiesFound |= processCity( line );
        }
        file.close();
    }

    return citiesFound;
}

bool KStarsData::processCity( const QString& line ) {
    TimeZoneRule *TZrule;
    double TZ;

    // separate fields
    QStringList fields = line.split( ':' );
    for(int i = 0; i < fields.size(); ++i )
        fields[i] = fields[i].trimmed();

    if ( fields.size() < 11 ) {
        kDebug() << i18n( "Cities.dat: Ran out of fields.  Line was:" );
        kDebug() << line;
        return false;
    } else if ( fields.size() < 12 ) {
        // allow old format (without TZ) for mycities.dat
        fields.append(QString());
        fields.append("--");
    } else if ( fields.size() < 13 ) {
        // Set TZrule to "--"
        fields.append("--");
    }

    // Read names
    QString name     = fields[0];
    QString province = fields[1];
    QString country  = fields[2];

    // Read coordinates
    int lngD, lngM, lngS;
    int latD, latM, latS;
    bool ok =
        strToInt(latD, fields[3], line) &&
        strToInt(latM, fields[4], line) &&
        strToInt(latS, fields[5], line) &&
        strToInt(lngD, fields[7], line) &&
        strToInt(lngM, fields[8], line) &&
        strToInt(lngS, fields[9], line);
    if( !ok )
        return false;

    double lat = latD + (latM + latS/60.0)/60.0;
    double lng = lngD + (lngM + lngS/60.0)/60.0;

    // Read sign for latitude
    switch( fields[6].at(0).toAscii() ) {
    case 'N' : break;
    case 'S' : lat *= -1; break;
    default :
        kDebug() << i18n( "\nCities.dat: Invalid latitude sign.  Line was:\n" ) << line;
        return false;
    }

    // Read sign for longitude
    switch( fields[10].at(0).toAscii() ) {
    case 'E' : break;
    case 'W' : lng *= -1; break;
    default:
        kDebug() << i18n( "\nCities.dat: Invalid longitude sign.  Line was:\n" ) << line;
        return false;
    }

    // find time zone. Use value from Cities.dat if available.
    // otherwise use the old approximation: int(lng/15.0);
    if ( fields[11].isEmpty() || ('x' == fields[11].at(0)) ) {
        TZ = int(lng/15.0);
    } else {
        bool doubleCheck;
        TZ = fields[11].toDouble( &doubleCheck);
        if ( !doubleCheck ) {
            kDebug() << fields[11] << i18n( "\nCities.dat: Bad time zone.  Line was:\n" ) << line;
            return false;
        }
    }

    //last field is the TimeZone Rule ID.
    // FIXME: no checking performed. Crash is possible
    TZrule = &( Rulebook[ fields[12] ] );

    // appends city names to list
    geoList.append ( new GeoLocation( dms(lng), dms(lat), name, province, country, TZ, TZrule ));
    return true;
}

bool KStarsData::readTimeZoneRulebook() {
    QFile file;

    if ( KSUtils::openDataFile( file, "TZrules.dat" ) ) {
        QTextStream stream( &file );

        while ( !stream.atEnd() ) {
            QString line = stream.readLine().trimmed();
            if ( line.length() && !line.startsWith('#') ) { //ignore commented and blank lines
                QStringList fields = line.split( ' ', QString::SkipEmptyParts );
                QString id = fields[0];
                QTime stime = QTime( fields[3].left( fields[3].indexOf(':')).toInt() ,
                                     fields[3].mid( fields[3].indexOf(':')+1, fields[3].length()).toInt() );
                QTime rtime = QTime( fields[6].left( fields[6].indexOf(':')).toInt(),
                                     fields[6].mid( fields[6].indexOf(':')+1, fields[6].length()).toInt() );

                Rulebook[ id ] = TimeZoneRule( fields[1], fields[2], stime, fields[4], fields[5], rtime );
            }
        }
        return true;
    } else {
        return false;
    }
}

bool KStarsData::openUrlFile(const QString &urlfile, QFile & file) {
    //QFile file;
    QString localFile;
    bool fileFound = false;
    QFile localeFile;

    if ( locale->language() != "en_US" )
        localFile = locale->language() + '/' + urlfile;

    if ( ! localFile.isEmpty() && KSUtils::openDataFile( file, localFile ) ) {
        fileFound = true;
    } else {
        // Try to load locale file, if not successful, load regular urlfile and then copy it to locale.
        file.setFileName( KStandardDirs::locateLocal( "appdata", urlfile ) );
        if ( file.open( QIODevice::ReadOnly ) ) {
            //local file found.  Now, if global file has newer timestamp, then merge the two files.
            //First load local file into QStringList
            bool newDataFound( false );
            QStringList urlData;
            QTextStream lStream( &file );
            while ( ! lStream.atEnd() ) urlData.append( lStream.readLine() );

            //Find global file(s) in findAllResources() list.
            QFileInfo fi_local( file.fileName() );
            QStringList flist = KGlobal::mainComponent().dirs()->findAllResources( "appdata", urlfile );
            for ( int i=0; i< flist.size(); i++ ) {
                if ( flist[i] != file.fileName() ) {
                    QFileInfo fi_global( flist[i] );

                    //Is this global file newer than the local file?
                    if ( fi_global.lastModified() > fi_local.lastModified() ) {
                        //Global file has newer timestamp than local.  Add lines in global file that don't already exist in local file.
                        //be smart about this; in some cases the URL is updated but the image is probably the same if its
                        //label string is the same.  So only check strings up to last ":"
                        QFile globalFile( flist[i] );
                        if ( globalFile.open( QIODevice::ReadOnly ) ) {
                            QTextStream gStream( &globalFile );
                            while ( ! gStream.atEnd() ) {
                                QString line = gStream.readLine();

                                //If global-file line begins with "XXX:" then this line should be removed from the local file.
                                if ( line.startsWith(QLatin1String("XXX:"))  && urlData.contains( line.mid( 4 ) ) ) {
                                    urlData.removeAt( urlData.indexOf( line.mid( 4 ) ) );
                                } else {
                                    //does local file contain the current global file line, up to second ':' ?

                                    bool linefound( false );
                                    for ( int j=0; j< urlData.size(); ++j ) {
                                        if ( urlData[j].contains( line.left( line.indexOf( ':', line.indexOf( ':' ) + 1 ) ) ) ) {
                                            //replace line in urlData with its equivalent in the newer global file.
                                            urlData.replace( j, line );
                                            if ( !newDataFound ) newDataFound = true;
                                            linefound = true;
                                            break;
                                        }
                                    }
                                    if ( ! linefound ) {
                                        urlData.append( line );
                                        if ( !newDataFound ) newDataFound = true;
                                    }
                                }
                            }
                        }
                    }
                }
            }

            file.close();

            //(possibly) write appended local file
            if ( newDataFound ) {
                if ( file.open( QIODevice::WriteOnly ) ) {
                    QTextStream outStream( &file );
                    for ( int i=0; i<urlData.size(); i++ ) {
                        outStream << urlData[i] << endl;
                    }
                    file.close();
                }
            }

            if ( file.open( QIODevice::ReadOnly ) ) fileFound = true;

        } else {
            if ( KSUtils::openDataFile( file, urlfile ) ) {
                if ( locale->language() != "en_US" ) kDebug() << i18n( "No localized URL file; using default English file." );
                // we found urlfile, we need to copy it to locale
                localeFile.setFileName( KStandardDirs::locateLocal( "appdata", urlfile ) );
                if (localeFile.open(QIODevice::WriteOnly)) {
                    QTextStream readStream(&file);
                    QTextStream writeStream(&localeFile);
                    while ( ! readStream.atEnd() ) {
                        QString line = readStream.readLine();
                        if ( !line.startsWith( QLatin1String( "XXX:" ) ) ) //do not write "deleted" lines
                            writeStream << line << endl;
                    }

                    localeFile.close();
                    file.reset();
                } else {
                    kDebug() << i18n( "Failed to copy default URL file to locale folder, modifying default object links is not possible" );
                }
                fileFound = true;
            }
        }
    }
    return fileFound;
}

bool KStarsData::readURLData( const QString &urlfile, int type, bool deepOnly ) {
    QFile file;
    if (!openUrlFile(urlfile, file)) return false;

    QTextStream stream(&file);

    while ( !stream.atEnd() ) {
        QString line = stream.readLine();

        //ignore comment lines
        if ( !line.startsWith('#') ) {
            int idx = line.indexOf(':');
            QString name = line.left( idx );
            QString sub = line.mid( idx + 1 );
            idx = sub.indexOf(':');
            QString title = sub.left( idx );
            QString url = sub.mid( idx + 1 );
            // Dirty hack to fix things up for planets
            SkyObject *o;
            if( name == "Mercury" || name == "Venus" || name == "Mars" || name == "Jupiter"
                || name == "Saturn" || name == "Uranus" || name == "Neptune" || name == "Pluto" )
                o = skyComposite()->findByName( i18n( name.toLocal8Bit().data() ) );
            else
                o = skyComposite()->findByName( name );

            if ( !o ) {
                kWarning() << i18n( "Object named %1 not found", name ) ;
            } else {
                if ( ! deepOnly || ( o->type() > 2 && o->type() < 9 ) ) {
                    if ( type==0 ) { //image URL
                        o->ImageList().append( url );
                        o->ImageTitle().append( title );
                    } else if ( type==1 ) { //info URL
                        o->InfoList().append( url );
                        o->InfoTitle().append( title );
                    }
                }
            }
        }
    }
    file.close();
    return true;
}

bool KStarsData::readUserLog()
{
    QFile file;
    QString buffer;
    QString sub, name, data;

    if (!KSUtils::openDataFile( file, "userlog.dat" )) return false;

    QTextStream stream(&file);

    if (!stream.atEnd()) buffer = stream.readAll();

    while (!buffer.isEmpty()) {
        int startIndex, endIndex;

        startIndex = buffer.indexOf(QLatin1String("[KSLABEL:"));
        sub = buffer.mid(startIndex);
        endIndex = sub.indexOf(QLatin1String("[KSLogEnd]"));

        // Read name after KSLABEL identifer
        name = sub.mid(startIndex + 9, sub.indexOf(']') - (startIndex + 9));
        // Read data and skip new line
        data   = sub.mid(sub.indexOf(']') + 2, endIndex - (sub.indexOf(']') + 2));
        buffer = buffer.mid(endIndex + 11);

        //Find the sky object named 'name'.
        //Note that ObjectNameList::find() looks for the ascii representation
        //of star genetive names, so stars are identified that way in the user log.
        SkyObject *o = skyComposite()->findByName(name);
        if ( !o ) {
            kWarning() << name << " not found" ;
        } else {
            o->userLog() = data;
        }

    } // end while
    file.close();
    return true;
}

bool KStarsData::readADVTreeData()
{
    QFile file;
    QString Interface;
    QString Name, Link, subName;

    if (!KSUtils::openDataFile(file, "advinterface.dat"))
        return false;

    QTextStream stream(&file);
    QString Line;

    while  (!stream.atEnd())
    {
        int Type, interfaceIndex;

        Line = stream.readLine();

        if (Line.startsWith(QLatin1String("[KSLABEL]")))
        {
            Name = Line.mid(9);
            Type = 0;
        }
        else if (Line.startsWith(QLatin1String("[END]")))
            Type = 1;
        else if (Line.startsWith(QLatin1String("[KSINTERFACE]")))
        {
            Interface = Line.mid(13);
            continue;
        }

        else
        {
            int idx = Line.indexOf(':');
            Name = Line.left(idx);
            Link = Line.mid(idx + 1);

            // Link is empty, using Interface instead
            if (Link.isEmpty())
            {
                Link = Interface;
                subName = Name;
                interfaceIndex = Link.indexOf(QLatin1String("KSINTERFACE"));
                Link.remove(interfaceIndex, 11);
                Link = Link.insert(interfaceIndex, subName.replace(' ', '+'));

            }

            Type = 2;
        }

        ADVTreeData *ADVData = new ADVTreeData;

        ADVData->Name = Name;
        ADVData->Link = Link;
        ADVData->Type = Type;

        ADVtreeList.append(ADVData);
    }

    return true;
}

//There's a lot of code duplication here, but it's not avoidable because 
//this function is only called from main.cpp when the user is using 
//"dump" mode to produce an image from the command line.  In this mode, 
//there is no KStars object, so none of the DBus functions can be called 
//directly.
bool KStarsData::executeScript( const QString &scriptname, SkyMap *map ) {
    int cmdCount(0);

    QFile f( scriptname );
    if ( !f.open( QIODevice::ReadOnly) ) {
        kDebug() << i18n( "Could not open file %1", f.fileName() );
        return false;
    }

    QTextStream istream(&f);
    while ( ! istream.atEnd() ) {
        QString line = istream.readLine();
        line.remove( "string:" );
        line.remove( "int:" );
        line.remove( "double:" );
        line.remove( "bool:" );

        //find a dbus line and extract the function name and its arguments
        //The function name starts after the last occurrence of "org.kde.kstars."
        //or perhaps "org.kde.kstars.SimClock.".
        if ( line.startsWith(QString("dbus-send")) ) {
            QString funcprefix = "org.kde.kstars.SimClock.";
            int i = line.lastIndexOf( funcprefix );
            if ( i >= 0 ) {
                i += funcprefix.length();
            } else {
                funcprefix = "org.kde.kstars.";
                i = line.lastIndexOf( funcprefix );
                if ( i >= 0 ) {
                    i += funcprefix.length();
                }
            }
            if ( i < 0 ) {
                kWarning() << "Could not parse line: " << line;
                return false;
            }

            QStringList fn = line.mid(i).split( ' ' );

            //DEBUG
            kDebug() << fn << endl;

            if ( fn[0] == "lookTowards" && fn.size() >= 2 ) {
                double az(-1.0);
                QString arg = fn[1].toLower();
                if ( arg == "n"  || arg == "north" )     az =   0.0;
                if ( arg == "ne" || arg == "northeast" ) az =  45.0;
                if ( arg == "e"  || arg == "east" )      az =  90.0;
                if ( arg == "se" || arg == "southeast" ) az = 135.0;
                if ( arg == "s"  || arg == "south" )     az = 180.0;
                if ( arg == "sw" || arg == "southwest" ) az = 225.0;
                if ( arg == "w"  || arg == "west" )      az = 270.0;
                if ( arg == "nw" || arg == "northwest" ) az = 335.0;
                if ( az >= 0.0 ) {
                    map->setFocusAltAz( dms(90.0), map->focus()->az() );
                    map->focus()->HorizontalToEquatorial( &LST, geo()->lat() );
                    map->setDestination( *map->focus() );
                    cmdCount++;
                }

                if ( arg == "z" || arg == "zenith" ) {
                    map->setFocusAltAz( dms(90.0), map->focus()->az() );
                    map->focus()->HorizontalToEquatorial( &LST, geo()->lat() );
                    map->setDestination( *map->focus() );
                    cmdCount++;
                }

                //try a named object.  The name is everything after fn[0],
                //concatenated with spaces.
                fn.removeAll( fn.first() );
                QString objname = fn.join( " " );
                SkyObject *target = objectNamed( objname );
                if ( target ) { 
                    map->setFocus( target );
                    map->focus()->EquatorialToHorizontal( &LST, geo()->lat() );
                    map->setDestination( *map->focus() );
                    cmdCount++;
                }

            } else if ( fn[0] == "setRaDec" && fn.size() == 3 ) {
                bool ok( false );
                dms r(0.0), d(0.0);

                ok = r.setFromString( fn[1], false ); //assume angle in hours
                if ( ok ) ok = d.setFromString( fn[2], true );  //assume angle in degrees
                if ( ok ) {
                    map->setFocus( r, d );
                    map->focus()->EquatorialToHorizontal( &LST, geo()->lat() );
                    cmdCount++;
                }

            } else if ( fn[0] == "setAltAz" && fn.size() == 3 ) {
                bool ok( false );
                dms az(0.0), alt(0.0);

                ok = alt.setFromString( fn[1] );
                if ( ok ) ok = az.setFromString( fn[2] );
                if ( ok ) {
                    map->setFocusAltAz( alt, az );
                    map->focus()->HorizontalToEquatorial( &LST, geo()->lat() );
                    cmdCount++;
                }

            } else if ( fn[0] == "loadColorScheme" ) {
                fn.removeAll( fn.first() );
                QString csName = fn.join(" ").remove( '\"' );
                kDebug() << "Color scheme: " << csName << endl;

                QString filename = csName.toLower().trimmed();
                bool ok( false );

                //Parse default names which don't follow the regular file-naming scheme
                if ( csName == i18nc("use default color scheme", "Default Colors") ) filename = "classic.colors";
                if ( csName == i18nc("use 'star chart' color scheme", "Star Chart") ) filename = "chart.colors";
                if ( csName == i18nc("use 'night vision' color scheme", "Night Vision") ) filename = "night.colors";

                //Try the filename if it ends with ".colors"
                if ( filename.endsWith( QLatin1String( ".colors" ) ) )
                    ok = colorScheme()->load( filename );

                //If that didn't work, try assuming that 'name' is the color scheme name
                //convert it to a filename exactly as ColorScheme::save() does
                if ( ! ok ) {
                    if ( !filename.isEmpty() ) {
                        for( int i=0; i<filename.length(); ++i)
                            if ( filename.at(i)==' ' ) filename.replace( i, 1, "-" );
            
                        filename = filename.append( ".colors" );
                        ok = colorScheme()->load( filename );
                    }
            
                    if ( ! ok ) kDebug() << i18n( "Unable to load color scheme named %1. Also tried %2.", csName, filename ) << endl;
                }

            } else if ( fn[0] == "zoom" && fn.size() == 2 ) {
                bool ok(false);
                double z = fn[1].toDouble(&ok);
                if ( ok ) {
                    if ( z > MAXZOOM ) z = MAXZOOM;
                    if ( z < MINZOOM ) z = MINZOOM;
                    Options::setZoomFactor( z );
                    cmdCount++;
                }

            } else if ( fn[0] == "zoomIn" ) {
                if ( Options::zoomFactor() < MAXZOOM ) {
                    Options::setZoomFactor( Options::zoomFactor() * DZOOM );
                    cmdCount++;
                }
            } else if ( fn[0] == "zoomOut" ) {
                if ( Options::zoomFactor() > MINZOOM ) {
                    Options::setZoomFactor( Options::zoomFactor() / DZOOM );
                    cmdCount++;
                }
            } else if ( fn[0] == "defaultZoom" ) {
                Options::setZoomFactor( DEFAULTZOOM );
                cmdCount++;
            } else if ( fn[0] == "setLocalTime" && fn.size() == 7 ) {
                bool ok(false);
                // min is a macro - use mnt
                int yr(0), mth(0), day(0) ,hr(0), mnt(0), sec(0);
                yr = fn[1].toInt(&ok);
                if ( ok ) mth = fn[2].toInt(&ok);
                if ( ok ) day = fn[3].toInt(&ok);
                if ( ok ) hr  = fn[4].toInt(&ok);
                if ( ok ) mnt = fn[5].toInt(&ok);
                if ( ok ) sec = fn[6].toInt(&ok);
                if ( ok ) {
                    changeDateTime( geo()->LTtoUT( KStarsDateTime( QDate(yr, mth, day), QTime(hr,mnt,sec) ) ) );
                    cmdCount++;
                } else {
                    kWarning() << ki18n( "Could not set time: %1 / %2 / %3 ; %4:%5:%6" )
                    .subs( day ).subs( mth ).subs( yr )
                    .subs( hr ).subs( mnt ).subs( sec ).toString() << endl;
                }
            } else if ( fn[0] == "changeViewOption" && fn.size() == 3 ) {
                bool bOk(false), nOk(false), dOk(false);

                //parse bool value
                bool bVal(false);
                if ( fn[2].toLower() == "true" ) { bOk = true; bVal = true; }
                if ( fn[2].toLower() == "false" ) { bOk = true; bVal = false; }
                if ( fn[2] == "1" ) { bOk = true; bVal = true; }
                if ( fn[2] == "0" ) { bOk = true; bVal = false; }

                //parse int value
                int nVal = fn[2].toInt( &nOk );

                //parse double value
                double dVal = fn[2].toDouble( &dOk );

                // FIXME: REGRESSION
//                if ( fn[1] == "FOVName"                ) { Options::setFOVName(       fn[2] ); cmdCount++; }
//                if ( fn[1] == "FOVSizeX"         && dOk ) { Options::setFOVSizeX( (float)dVal ); cmdCount++; }
//                if ( fn[1] == "FOVSizeY"         && dOk ) { Options::setFOVSizeY( (float)dVal ); cmdCount++; }
//                if ( fn[1] == "FOVShape"        && nOk ) { Options::setFOVShape(       nVal ); cmdCount++; }
//                if ( fn[1] == "FOVColor"               ) { Options::setFOVColor(      fn[2] ); cmdCount++; }
                if ( fn[1] == "ShowStars"         && bOk ) { Options::setShowStars(    bVal ); cmdCount++; }
                if ( fn[1] == "ShowMessier"        && bOk ) { Options::setShowMessier( bVal ); cmdCount++; }
                if ( fn[1] == "ShowMessierImages"  && bOk ) { Options::setShowMessierImages( bVal ); cmdCount++; }
                if ( fn[1] == "ShowCLines"      && bOk ) { Options::setShowCLines(   bVal ); cmdCount++; }
                if ( fn[1] == "ShowCNames"      && bOk ) { Options::setShowCNames(   bVal ); cmdCount++; }
                if ( fn[1] == "ShowNGC"         && bOk ) { Options::setShowNGC(      bVal ); cmdCount++; }
                if ( fn[1] == "ShowIC"          && bOk ) { Options::setShowIC(       bVal ); cmdCount++; }
                if ( fn[1] == "ShowMilkyWay"    && bOk ) { Options::setShowMilkyWay( bVal ); cmdCount++; }
                if ( fn[1] == "ShowEquatorialGrid" && bOk ) { Options::setShowEquatorialGrid( bVal ); cmdCount++; }
                if ( fn[1] == "ShowHorizontalGrid" && bOk ) { Options::setShowHorizontalGrid( bVal ); cmdCount++; }
                if ( fn[1] == "ShowEquator"     && bOk ) { Options::setShowEquator(  bVal ); cmdCount++; }
                if ( fn[1] == "ShowEcliptic"    && bOk ) { Options::setShowEcliptic( bVal ); cmdCount++; }
                if ( fn[1] == "ShowHorizon"     && bOk ) { Options::setShowHorizon(  bVal ); cmdCount++; }
                if ( fn[1] == "ShowGround"      && bOk ) { Options::setShowGround(   bVal ); cmdCount++; }
                if ( fn[1] == "ShowSun"         && bOk ) { Options::setShowSun(      bVal ); cmdCount++; }
                if ( fn[1] == "ShowMoon"        && bOk ) { Options::setShowMoon(     bVal ); cmdCount++; }
                if ( fn[1] == "ShowMercury"     && bOk ) { Options::setShowMercury(  bVal ); cmdCount++; }
                if ( fn[1] == "ShowVenus"       && bOk ) { Options::setShowVenus(    bVal ); cmdCount++; }
                if ( fn[1] == "ShowMars"        && bOk ) { Options::setShowMars(     bVal ); cmdCount++; }
                if ( fn[1] == "ShowJupiter"     && bOk ) { Options::setShowJupiter(  bVal ); cmdCount++; }
                if ( fn[1] == "ShowSaturn"      && bOk ) { Options::setShowSaturn(   bVal ); cmdCount++; }
                if ( fn[1] == "ShowUranus"      && bOk ) { Options::setShowUranus(   bVal ); cmdCount++; }
                if ( fn[1] == "ShowNeptune"     && bOk ) { Options::setShowNeptune(  bVal ); cmdCount++; }
                if ( fn[1] == "ShowPluto"       && bOk ) { Options::setShowPluto(    bVal ); cmdCount++; }
                if ( fn[1] == "ShowAsteroids"   && bOk ) { Options::setShowAsteroids( bVal ); cmdCount++; }
                if ( fn[1] == "ShowComets"      && bOk ) { Options::setShowComets(   bVal ); cmdCount++; }
                if ( fn[1] == "ShowSolarSystem" && bOk ) { Options::setShowSolarSystem( bVal ); cmdCount++; }
                if ( fn[1] == "ShowDeepSky"     && bOk ) { Options::setShowDeepSky(  bVal ); cmdCount++; }
                if ( fn[1] == "ShowSupernovae"  && bOk ) { Options::setShowSupernovae( bVal ); cmdCount++; }
                if ( fn[1] == "ShowStarNames"      && bOk ) { Options::setShowStarNames(      bVal ); cmdCount++; }
                if ( fn[1] == "ShowStarMagnitudes" && bOk ) { Options::setShowStarMagnitudes( bVal ); cmdCount++; }
                if ( fn[1] == "ShowAsteroidNames"  && bOk ) { Options::setShowAsteroidNames(  bVal ); cmdCount++; }
                if ( fn[1] == "ShowCometNames"     && bOk ) { Options::setShowCometNames(     bVal ); cmdCount++; }
                if ( fn[1] == "ShowPlanetNames"    && bOk ) { Options::setShowPlanetNames(    bVal ); cmdCount++; }
                if ( fn[1] == "ShowPlanetImages"   && bOk ) { Options::setShowPlanetImages(   bVal ); cmdCount++; }

                if ( fn[1] == "UseAltAz"         && bOk ) { Options::setUseAltAz(      bVal ); cmdCount++; }
                if ( fn[1] == "UseRefraction"    && bOk ) { Options::setUseRefraction( bVal ); cmdCount++; }
                if ( fn[1] == "UseAutoLabel"     && bOk ) { Options::setUseAutoLabel(  bVal ); cmdCount++; }
                if ( fn[1] == "UseAutoTrail"     && bOk ) { Options::setUseAutoTrail(  bVal ); cmdCount++; }
                if ( fn[1] == "UseAnimatedSlewing"   && bOk ) { Options::setUseAnimatedSlewing( bVal ); cmdCount++; }
                if ( fn[1] == "FadePlanetTrails" && bOk ) { Options::setFadePlanetTrails( bVal ); cmdCount++; }
                if ( fn[1] == "SlewTimeScale"    && dOk ) { Options::setSlewTimeScale(    dVal ); cmdCount++; }
                if ( fn[1] == "ZoomFactor"       && dOk ) { Options::setZoomFactor(       dVal ); cmdCount++; }
                //                if ( fn[1] == "MagLimitDrawStar"     && dOk ) { Options::setMagLimitDrawStar( dVal ); cmdCount++; }
                if ( fn[1] == "StarDensity"         && dOk ) { Options::setStarDensity( dVal ); cmdCount++; }
                //                if ( fn[1] == "MagLimitDrawStarZoomOut" && dOk ) { Options::setMagLimitDrawStarZoomOut( dVal ); cmdCount++; }
                if ( fn[1] == "MagLimitDrawDeepSky"     && dOk ) { Options::setMagLimitDrawDeepSky( dVal ); cmdCount++; }
                if ( fn[1] == "MagLimitDrawDeepSkyZoomOut" && dOk ) { Options::setMagLimitDrawDeepSkyZoomOut( dVal ); cmdCount++; }
                if ( fn[1] == "StarLabelDensity" && dOk ) { Options::setStarLabelDensity( dVal ); cmdCount++; }
                if ( fn[1] == "MagLimitHideStar"     && dOk ) { Options::setMagLimitHideStar(     dVal ); cmdCount++; }
                if ( fn[1] == "MagLimitAsteroid"     && dOk ) { Options::setMagLimitAsteroid(     dVal ); cmdCount++; }
                if ( fn[1] == "AsteroidLabelDensity" && dOk ) { Options::setAsteroidLabelDensity( dVal ); cmdCount++; }
                if ( fn[1] == "MaxRadCometName"      && dOk ) { Options::setMaxRadCometName(      dVal ); cmdCount++; }

                //these three are a "radio group"
                if ( fn[1] == "UseLatinConstellationNames" && bOk ) {
                    Options::setUseLatinConstellNames( true );
                    Options::setUseLocalConstellNames( false );
                    Options::setUseAbbrevConstellNames( false );
                    cmdCount++;
                }
                if ( fn[1] == "UseLocalConstellationNames" && bOk ) {
                    Options::setUseLatinConstellNames( false );
                    Options::setUseLocalConstellNames( true );
                    Options::setUseAbbrevConstellNames( false );
                    cmdCount++;
                }
                if ( fn[1] == "UseAbbrevConstellationNames" && bOk ) {
                    Options::setUseLatinConstellNames( false );
                    Options::setUseLocalConstellNames( false );
                    Options::setUseAbbrevConstellNames( true );
                    cmdCount++;
                }
            } else if ( fn[0] == "setGeoLocation" && ( fn.size() == 3 || fn.size() == 4 ) ) {
                QString city( fn[1] ), province, country( fn[2] );
                province.clear();
                if ( fn.size() == 4 ) {
                    province = fn[2];
                    country = fn[3];
                }

                bool cityFound( false );
                foreach ( GeoLocation *loc, geoList ) {
                    if ( loc->translatedName() == city &&
                            ( province.isEmpty() || loc->translatedProvince() == province ) &&
                            loc->translatedCountry() == country ) {

                        cityFound = true;
                        setLocation( *loc );
                        cmdCount++;
                        break;
                    }
                }

                if ( !cityFound )
                    kWarning() << i18n( "Could not set location named %1, %2, %3" , city, province, country) ;
            }
        }
    }  //end while

    if ( cmdCount ) return true;
    return false;
}

void KStarsData::syncFOV()
{
    visibleFOVs.clear();
    // Add visible FOVs 
    foreach(FOV* fov, availFOVs) {
        if( Options::fOVNames().contains( fov->name() ) ) 
            visibleFOVs.append( fov );
    }
    // Remove unavailable FOVs
    QSet<QString> names = QSet<QString>::fromList( Options::fOVNames() );
    QSet<QString> all;
    foreach(FOV* fov, visibleFOVs) {
        all.insert(fov->name());
    }
    Options::setFOVNames( all.intersect(names).toList() );
}

#include "kstarsdata.moc"<|MERGE_RESOLUTION|>--- conflicted
+++ resolved
@@ -174,14 +174,11 @@
         return false;
 
     emit progressText( i18n("Loading Variable Stars" ) );
-<<<<<<< HEAD
-    readINDIHosts();
 
     //Initialize User Database//
     emit progressText( i18n("Loading User Information" ) );
     m_ksuserdb.Initialize();
-=======
->>>>>>> d84e341c
+
     readUserLog();
 
     readADVTreeData();
