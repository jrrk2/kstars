/***************************************************************************
                          skypoint.cpp  -  K Desktop Planetarium
                             -------------------
    begin                : Sun Feb 11 2001
    copyright            : (C) 2001-2005 by Jason Harris
    email                : jharris@30doradus.org
    copyright            : (C) 2004-2005 by Pablo de Vicente
    email                : p.devicente@wanadoo.es
 ***************************************************************************/

/***************************************************************************
 *                                                                         *
 *   This program is free software; you can redistribute it and/or modify  *
 *   it under the terms of the GNU General Public License as published by  *
 *   the Free Software Foundation; either version 2 of the License, or     *
 *   (at your option) any later version.                                   *
 *                                                                         *
 ***************************************************************************/

#include "skypoint.h"

#include <kdebug.h>
#include <klocale.h>

#include "skyobject.h"
#include "dms.h"
#include "ksnumbers.h"
#include "kstarsdatetime.h" //for J2000 define

void SkyPoint::set( const dms& r, const dms& d ) {
	RA0.set( r );
	Dec0.set( d );
	RA.set( r );
	Dec.set( d );
	//Quaternion
	syncQuaternion();
}

void SkyPoint::set( double r, double d ) {
	RA0.setH( r );
	Dec0.setD( d );
	RA.setH( r );
	Dec.setD( d );
	//Quaternion
	syncQuaternion();
}

SkyPoint::~SkyPoint(){
}

//Quaternion
void SkyPoint::syncQuaternion() {
	m_q = Quaternion( RA.radians(), Dec.radians() );
}

void SkyPoint::EquatorialToHorizontal( const dms *LST, const dms *lat ) {
//Uncomment for spherical trig version
	double AltRad, AzRad;
	double sindec, cosdec, sinlat, coslat, sinHA, cosHA;
  double sinAlt, cosAlt;

	dms HourAngle = LST->Degrees() - ra()->Degrees();

	lat->SinCos( sinlat, coslat );
	dec()->SinCos( sindec, cosdec );
	HourAngle.SinCos( sinHA, cosHA );

	sinAlt = sindec*sinlat + cosdec*coslat*cosHA;
	AltRad = asin( sinAlt );
	cosAlt = cos( AltRad );

	double arg = ( sindec - sinlat*sinAlt )/( coslat*cosAlt );
	if ( arg <= -1.0 ) AzRad = dms::PI;
	else if ( arg >= 1.0 ) AzRad = 0.0;
	else AzRad = acos( arg );

	if ( sinHA > 0.0 ) AzRad = 2.0*dms::PI - AzRad; // resolve acos() ambiguity

	Alt.setRadians( AltRad );
	Az.setRadians( AzRad );

// //Uncomment for XYZ version
//  	double xr, yr, zr, xr1, zr1, sa, ca;
// 	//Z-axis rotation by -LST
// 	dms a = dms( -1.0*LST->Degrees() );
// 	a.SinCos( sa, ca );
// 	xr1 = m_X*ca + m_Y*sa;
// 	yr  = -1.0*m_X*sa + m_Y*ca;
// 	zr1 = m_Z;
// 	
// 	//Y-axis rotation by lat - 90.
// 	a = dms( lat->Degrees() - 90.0 );
// 	a.SinCos( sa, ca );
// 	xr = xr1*ca - zr1*sa;
// 	zr = xr1*sa + zr1*ca;
// 	
// 	//FIXME: eventually, we will work with XYZ directly
// 	Alt.setRadians( asin( zr ) );
// 	Az.setRadians( atan2( yr, xr ) );

}

void SkyPoint::HorizontalToEquatorial( const dms *LST, const dms *lat ) {
	double HARad, DecRad;
	double sinlat, coslat, sinAlt, cosAlt, sinAz, cosAz;
  double sinDec, cosDec;

	lat->SinCos( sinlat, coslat );
	alt()->SinCos( sinAlt, cosAlt );
	Az.SinCos( sinAz,  cosAz );

	sinDec = sinAlt*sinlat + cosAlt*coslat*cosAz;
	DecRad = asin( sinDec );
	cosDec = cos( DecRad );
	Dec.setRadians( DecRad );

	double x = ( sinAlt - sinlat*sinDec )/( coslat*cosDec );

//Under certain circumstances, x can be very slightly less than -1.0000, or slightly
//greater than 1.0000, leading to a crash on acos(x).  However, the value isn't
//*really* out of range; it's a kind of roundoff error.
	if ( x < -1.0 && x > -1.000001 ) HARad = dms::PI;
	else if ( x > 1.0 && x < 1.000001 ) HARad = 0.0;
	else if ( x < -1.0 ) {
		kWarning() << i18n( "Coordinate out of range." );
		HARad = dms::PI;
	} else if ( x > 1.0 ) {
		kWarning() << i18n( "Coordinate out of range." );
		HARad = 0.0;
	} else HARad = acos( x );

	if ( sinAz > 0.0 ) HARad = 2.0*dms::PI - HARad; // resolve acos() ambiguity

	RA.setRadians( LST->radians() - HARad );
	RA.setD( RA.reduce().Degrees() );  // 0 <= RA < 24

	syncQuaternion(); 
}

void SkyPoint::findEcliptic( const dms *Obliquity, dms &EcLong, dms &EcLat ) {
	double sinRA, cosRA, sinOb, cosOb, sinDec, cosDec, tanDec;
	ra()->SinCos( sinRA, cosRA );
	dec()->SinCos( sinDec, cosDec );
	Obliquity->SinCos( sinOb, cosOb );

	tanDec = sinDec/cosDec;                    // FIXME: -jbb div by zero?
	double y = sinRA*cosOb + tanDec*sinOb;
	double ELongRad = atan2( y, cosRA );
<<<<<<< HEAD
=======

>>>>>>> a20dfa7c
	EcLong.setRadians( ELongRad );
	EcLong.reduce();
	EcLat.setRadians( asin( sinDec*cosOb - cosDec*sinOb*sinRA ) );
}

void SkyPoint::setFromEcliptic( const dms *Obliquity, const dms *EcLong, const dms *EcLat ) {
	double sinLong, cosLong, sinLat, cosLat, sinObliq, cosObliq;
	EcLong->SinCos( sinLong, cosLong );
	EcLat->SinCos( sinLat, cosLat );
	Obliquity->SinCos( sinObliq, cosObliq );

	double sinDec = sinLat*cosObliq + cosLat*sinObliq*sinLong;

	double y = sinLong*cosObliq - (sinLat/cosLat)*sinObliq;
	double RARad =  atan2( y, cosLong );
<<<<<<< HEAD
	RA.setRadians( RARad );
	RA.reduce();
=======

	RA.setRadians( RARad );
>>>>>>> a20dfa7c
	Dec.setRadians( asin(sinDec) );
}

void SkyPoint::precess( const KSNumbers *num) {
	double cosRA0, sinRA0, cosDec0, sinDec0;
	double v[3], s[3];

	RA0.SinCos( sinRA0, cosRA0 );
	Dec0.SinCos( sinDec0, cosDec0 );

	s[0] = cosRA0*cosDec0;
	s[1] = sinRA0*cosDec0;
	s[2] = sinDec0;
	//Multiply P2 and s to get v, the vector representing the new coords.
	for ( unsigned int i=0; i<3; ++i ) {
		v[i] = 0.0;
		for (uint j=0; j< 3; ++j) {
			v[i] += num->p2( j, i )*s[j];
		}
	}

	//Extract RA, Dec from the vector:
	RA.setRadians( atan2( v[1], v[0] ) );
<<<<<<< HEAD
	RA.reduce();
=======
>>>>>>> a20dfa7c
	Dec.setRadians( asin( v[2] ) );
}

void SkyPoint::nutate(const KSNumbers *num) {
	double cosRA, sinRA, cosDec, sinDec, tanDec;
	dms dRA1, dRA2, dDec1, dDec2;
	double cosOb, sinOb;

	RA.SinCos( sinRA, cosRA );
	Dec.SinCos( sinDec, cosDec );

	num->obliquity()->SinCos( sinOb, cosOb );

	//Step 2: Nutation
	if ( fabs( Dec.Degrees() ) < 80.0 ) { //approximate method
		tanDec = sinDec/cosDec;

		dRA1.setD( num->dEcLong()*( cosOb + sinOb*sinRA*tanDec ) - num->dObliq()*cosRA*tanDec );
		dDec1.setD( num->dEcLong()*( sinOb*cosRA ) + num->dObliq()*sinRA );

		RA.setD( RA.Degrees() + dRA1.Degrees() );
		Dec.setD( Dec.Degrees() + dDec1.Degrees() );
	} else { //exact method
		dms EcLong, EcLat;
		findEcliptic( num->obliquity(), EcLong, EcLat );

		//Add dEcLong to the Ecliptic Longitude
		dms newLong( EcLong.Degrees() + num->dEcLong() );
		setFromEcliptic( num->obliquity(), &newLong, &EcLat );
	}
}

void SkyPoint::aberrate(const KSNumbers *num) {
	double cosRA, sinRA, cosDec, sinDec;
	dms dRA2, dDec2;
	double cosOb, sinOb, cosL, sinL, cosP, sinP;

	double K = num->constAberr().Degrees();  //constant of aberration
	double e = num->earthEccentricity();

	RA.SinCos( sinRA, cosRA );
	Dec.SinCos( sinDec, cosDec );

	num->obliquity()->SinCos( sinOb, cosOb );
	double tanOb = sinOb/cosOb;

	num->sunTrueLongitude().SinCos( sinL, cosL );
	num->earthPerihelionLongitude().SinCos( sinP, cosP );


	//Step 3: Aberration
	dRA2.setD( -1.0 * K * ( cosRA * cosL * cosOb + sinRA * sinL )/cosDec
		+ e * K * ( cosRA * cosP * cosOb + sinRA * sinP )/cosDec );

	dDec2.setD( -1.0 * K * ( cosL * cosOb * ( tanOb * cosDec - sinRA * sinDec ) + cosRA * sinDec * sinL )
		+ e * K * ( cosP * cosOb * ( tanOb * cosDec - sinRA * sinDec ) + cosRA * sinDec * sinP ) );

	RA.setD( RA.Degrees() + dRA2.Degrees() );
	Dec.setD( Dec.Degrees() + dDec2.Degrees() );
}

void SkyPoint::updateCoords( KSNumbers *num, bool /*includePlanets*/, const dms *lat, const dms *LST ) {
	dms pRA, pDec;
	//Correct the catalog coordinates for the time-dependent effects
	//of precession, nutation and aberration

	precess(num);
	nutate(num);
	aberrate(num);

	if ( lat || LST )
		kWarning() << i18n( "lat and LST parameters should only be used in KSPlanetBase objects." ) ;
}

void SkyPoint::precessFromAnyEpoch(long double jd0, long double jdf){

	double cosRA, sinRA, cosDec, sinDec;
        double v[3], s[3];

	RA.setD( RA0.Degrees() );
	Dec.setD( Dec0.Degrees() );

	RA.SinCos( sinRA, cosRA );
	Dec.SinCos( sinDec, cosDec );

	if (jd0 == jdf)
		return;

	if ( jd0 == B1950) {
		B1950ToJ2000();
		jd0 = J2000;
		RA.SinCos( sinRA, cosRA );
		Dec.SinCos( sinDec, cosDec );

	}

	if (jd0 !=jdf) {
		// The original coordinate is referred to the FK5 system and
		// is NOT J2000.
		if ( jd0 != J2000 ) {

		//v is a column vector representing input coordinates.

			KSNumbers *num = new KSNumbers (jd0);

			v[0] = cosRA*cosDec;
			v[1] = sinRA*cosDec;
			v[2] = sinDec;

			//Need to first precess to J2000.0 coords
			//s is the product of P1 and v; s represents the
			//coordinates precessed to J2000
			for ( unsigned int i=0; i<3; ++i ) {
				s[i] = num->p1( 0, i )*v[0] +
					num->p1( 1, i )*v[1] +
					num->p1( 2, i )*v[2];
			}
			delete num;

		//Input coords already in J2000, set s accordingly.
		} else {

			s[0] = cosRA*cosDec;
			s[1] = sinRA*cosDec;
			s[2] = sinDec;
		}

		if ( jdf == B1950) {

			RA.setRadians( atan2( s[1],s[0] ) );
			Dec.setRadians( asin( s[2] ) );
			J2000ToB1950();

			return;
		}

		KSNumbers *num = new KSNumbers (jdf);

		for ( unsigned int i=0; i<3; ++i ) {
			v[i] = num->p2( 0, i )*s[0] +
			num->p2( 1, i )*s[1] +
			num->p2( 2, i )*s[2];
		}

		delete num;

		RA.setRadians( atan2( v[1],v[0] ) );
		Dec.setRadians( asin( v[2] ) );

		if (RA.Degrees() < 0.0 )
			RA.setD( RA.Degrees() + 360.0 );

		return;
	}

}

/** No descriptions */
void SkyPoint::apparentCoord(long double jd0, long double jdf){

	precessFromAnyEpoch(jd0,jdf);

	KSNumbers *num = new KSNumbers (jdf);

	nutate(num);
	aberrate(num);

	delete num;
}

void SkyPoint::Equatorial1950ToGalactic(dms &galLong, dms &galLat) {

	double a = 192.25;
	dms b, c;
	double sinb, cosb, sina_RA, cosa_RA, sinDEC, cosDEC, tanDEC;

	c.setD(303);
	b.setD(27.4);
	tanDEC = tan( Dec.radians() );

	b.SinCos(sinb,cosb);
	dms( a - RA.Degrees() ).SinCos(sina_RA,cosa_RA);
	Dec.SinCos(sinDEC,cosDEC);

	galLong.setRadians( c.radians() - atan2( sina_RA, cosa_RA*sinb-tanDEC*cosb) );
	galLong = galLong.reduce();

	galLat.setRadians( asin(sinDEC*sinb+cosDEC*cosb*cosa_RA) );
}

void SkyPoint::GalacticToEquatorial1950(const dms* galLong, const dms* galLat) {

	double a = 123.0;
	dms b, c, galLong_a;
	double sinb, cosb, singLat, cosgLat, tangLat, singLong_a, cosgLong_a;

	c.setD(12.25);
	b.setD(27.4);
	tangLat = tan( galLat->radians() );


	galLat->SinCos(singLat,cosgLat);

	dms( galLong->Degrees()-a ).SinCos(singLong_a,cosgLong_a);
	b.SinCos(sinb,cosb);

	RA.setRadians(c.radians() + atan2(singLong_a,cosgLong_a*sinb-tangLat*cosb) );
	RA = RA.reduce();
//	raHourCoord = dms( raCoord.Hours() );

	Dec.setRadians( asin(singLat*sinb+cosgLat*cosb*cosgLong_a) );
}

void SkyPoint::B1950ToJ2000(void) {
	double cosRA, sinRA, cosDec, sinDec;
//	double cosRA0, sinRA0, cosDec0, sinDec0;
        double v[3], s[3];

	// 1984 January 1 0h
	KSNumbers *num = new KSNumbers (2445700.5);

	// Eterms due to aberration
	addEterms();
	RA.SinCos( sinRA, cosRA );
	Dec.SinCos( sinDec, cosDec );

	// Precession from B1950 to J1984
	s[0] = cosRA*cosDec;
	s[1] = sinRA*cosDec;
	s[2] = sinDec;
	for ( unsigned int i=0; i<3; ++i ) {
		v[i] = num->p2b( 0, i )*s[0] + num->p2b( 1, i )*s[1] +
		num->p2b( 2, i )*s[2];
	}

	// RA zero-point correction at 1984 day 1, 0h.
	RA.setRadians( atan2( v[1],v[0] ) );
	Dec.setRadians( asin( v[2] ) );

	RA.setH( RA.Hours() + 0.06390/3600. );
	RA.SinCos( sinRA, cosRA );
	Dec.SinCos( sinDec, cosDec );

	s[0] = cosRA*cosDec;
	s[1] = sinRA*cosDec;
	s[2] = sinDec;

	// Precession from 1984 to J2000.

	for ( unsigned int i=0; i<3; ++i ) {
		v[i] = num->p1( 0, i )*s[0] +
		num->p1( 1, i )*s[1] +
		num->p1( 2, i )*s[2];
	}

	RA.setRadians( atan2( v[1],v[0] ) );
	Dec.setRadians( asin( v[2] ) );

	delete num;
}

void SkyPoint::J2000ToB1950(void) {
	double cosRA, sinRA, cosDec, sinDec;
//	double cosRA0, sinRA0, cosDec0, sinDec0;
        double v[3], s[3];

	// 1984 January 1 0h
	KSNumbers *num = new KSNumbers (2445700.5);

	RA.SinCos( sinRA, cosRA );
	Dec.SinCos( sinDec, cosDec );

	s[0] = cosRA*cosDec;
	s[1] = sinRA*cosDec;
	s[2] = sinDec;

	// Precession from J2000 to 1984 day, 0h.

	for ( unsigned int i=0; i<3; ++i ) {
		v[i] = num->p2( 0, i )*s[0] +
		num->p2( 1, i )*s[1] +
		num->p2( 2, i )*s[2];
	}

	RA.setRadians( atan2( v[1],v[0] ) );
	Dec.setRadians( asin( v[2] ) );

	// RA zero-point correction at 1984 day 1, 0h.

	RA.setH( RA.Hours() - 0.06390/3600. );
	RA.SinCos( sinRA, cosRA );
	Dec.SinCos( sinDec, cosDec );

	// Precession from B1950 to J1984

	s[0] = cosRA*cosDec;
	s[1] = sinRA*cosDec;
	s[2] = sinDec;
	for ( unsigned int i=0; i<3; ++i ) {
		v[i] = num->p1b( 0, i )*s[0] + num->p1b( 1, i )*s[1] +
		num->p1b( 2, i )*s[2];
	}

	RA.setRadians( atan2( v[1],v[0] ) );
	Dec.setRadians( asin( v[2] ) );

	// Eterms due to aberration
	subtractEterms();

	delete num;
}

SkyPoint SkyPoint::Eterms(void) {

	double sd, cd, sinEterm, cosEterm;
	dms raTemp, raDelta, decDelta;

	Dec.SinCos(sd,cd);
	raTemp.setH( RA.Hours() + 11.25);
	raTemp.SinCos(sinEterm,cosEterm);

	raDelta.setH( 0.0227*sinEterm/(3600.*cd) );
	decDelta.setD( 0.341*cosEterm*sd/3600. + 0.029*cd/3600. );

	SkyPoint spDelta = SkyPoint (raDelta, decDelta);

	return spDelta;
}

void SkyPoint::addEterms(void) {

	SkyPoint spd = Eterms();

	RA.setD( RA.Degrees() + spd.ra()->Degrees() );
	Dec.setD( Dec.Degrees() + spd.dec()->Degrees() );

}

void SkyPoint::subtractEterms(void) {

	SkyPoint spd = Eterms();

	RA.setD( RA.Degrees() - spd.ra()->Degrees() );
	Dec.setD( Dec.Degrees() - spd.dec()->Degrees() );
}

dms SkyPoint::angularDistanceTo(SkyPoint *sp) {

	double dalpha = ra()->radians() - sp->ra()->radians() ;
	double ddelta = dec()->radians() - sp->dec()->radians() ;

	double sa = sin(dalpha/2.);
	double sd = sin(ddelta/2.);

	double hava = sa*sa;
	double havd = sd*sd;

	double aux = havd + cos (dec()->radians()) * cos(sp->dec()->radians())
		* hava;

	dms angDist;
	angDist.setRadians( 2 * fabs(asin( sqrt(aux) )) );

	return angDist;
}

double SkyPoint::vRSun(long double jd0) {

	dms asun,dsun;
	double ca, sa, cd, sd, vsun;
	double cosRA, sinRA, cosDec, sinDec;

	/* Sun apex (where the sun goes) coordinates */

	asun.setD(270.9592);	// Right ascention: 18h 3m 50.2s [J2000]
	dsun.setD(30.00467);	// Declination: 30^o 0' 16.8'' [J2000]
	vsun=20.;		// [km/s]

	asun.SinCos(sa,ca);
	dsun.SinCos(sd,cd);

	/* We need an auxiliary SkyPoint since we need the
	* source referred to the J2000 equinox and we do not want to ovewrite
	* the current values
	*/

	SkyPoint aux;
	aux.set(RA0,Dec0);

	aux.precessFromAnyEpoch(jd0, J2000);

	aux.ra()->SinCos( sinRA, cosRA );
	aux.dec()->SinCos( sinDec, cosDec );

	/* Computation is done performing the scalar product of a unitary vector
	in the direction of the source with the vector velocity of Sun, both being in the
	LSR reference system:
	Vlsr	= Vhel + Vsun.u_radial =>
	Vlsr 	= Vhel + vsun(cos D cos A,cos D sen A,sen D).(cos d cos a,cos d sen a,sen d)
	Vhel 	= Vlsr - Vsun.u_radial
	*/

	return vsun *(cd*cosDec*(cosRA*ca + sa*sinRA) + sd*sinDec);

}

double SkyPoint::vHeliocentric(double vlsr, long double jd0) {

	return vlsr - vRSun(jd0);
}

double SkyPoint::vHelioToVlsr(double vhelio, long double jd0) {

	return vhelio + vRSun(jd0);
}

double SkyPoint::vREarth(long double jd0)
{

	double sinRA, sinDec, cosRA, cosDec, vREarth;

	/* u_radial = unitary vector in the direction of the source
		Vlsr 	= Vhel + Vsun.u_radial
			= Vgeo + VEarth.u_radial + Vsun.u_radial  =>

		Vgeo 	= (Vlsr -Vsun.u_radial) - VEarth.u_radial
			=  Vhel - VEarth.u_radial
			=  Vhel - (vx, vy, vz).(cos d cos a,cos d sen a,sen d)
	*/

	/* We need an auxiliary SkyPoint since we need the
	* source referred to the J2000 equinox and we do not want to ovewrite
	* the current values
	*/

	SkyPoint aux;
	aux.set(RA0,Dec0);

	aux.precessFromAnyEpoch(jd0, J2000);

	aux.ra()->SinCos( sinRA, cosRA );
	aux.dec()->SinCos( sinDec, cosDec );

	/* vEarth is referred to the J2000 equinox, hence we need that
	the source coordinates are also in the same reference system.
	*/

	KSNumbers *num = new KSNumbers(jd0);

	vREarth = num->vEarth(0) * cosDec * cosRA +
		num->vEarth(1) * cosDec * sinRA +
		num->vEarth(2) * sinDec;

	return vREarth;
}


double SkyPoint::vGeocentric(double vhelio, long double jd0)
{
	return vhelio - vREarth(jd0);
}

double SkyPoint::vGeoToVHelio(double vgeo, long double jd0)
{
	return vgeo + vREarth(jd0);
}

double SkyPoint::vRSite(double vsite[3])
{

	double sinRA, sinDec, cosRA, cosDec;

	RA.SinCos( sinRA, cosRA );
	Dec.SinCos( sinDec, cosDec );

	return vsite[0]*cosDec*cosRA + vsite[1]*cosDec*sinRA + vsite[2]*sinDec;
}

double SkyPoint::vTopoToVGeo(double vtopo, double vsite[3])
{
	return vtopo + vRSite(vsite);
}

double SkyPoint::vTopocentric(double vgeo, double vsite[3])
{
	return vgeo - vRSite(vsite);
}<|MERGE_RESOLUTION|>--- conflicted
+++ resolved
@@ -146,10 +146,6 @@
 	tanDec = sinDec/cosDec;                    // FIXME: -jbb div by zero?
 	double y = sinRA*cosOb + tanDec*sinOb;
 	double ELongRad = atan2( y, cosRA );
-<<<<<<< HEAD
-=======
-
->>>>>>> a20dfa7c
 	EcLong.setRadians( ELongRad );
 	EcLong.reduce();
 	EcLat.setRadians( asin( sinDec*cosOb - cosDec*sinOb*sinRA ) );
@@ -165,13 +161,8 @@
 
 	double y = sinLong*cosObliq - (sinLat/cosLat)*sinObliq;
 	double RARad =  atan2( y, cosLong );
-<<<<<<< HEAD
 	RA.setRadians( RARad );
 	RA.reduce();
-=======
-
-	RA.setRadians( RARad );
->>>>>>> a20dfa7c
 	Dec.setRadians( asin(sinDec) );
 }
 
@@ -195,10 +186,7 @@
 
 	//Extract RA, Dec from the vector:
 	RA.setRadians( atan2( v[1], v[0] ) );
-<<<<<<< HEAD
 	RA.reduce();
-=======
->>>>>>> a20dfa7c
 	Dec.setRadians( asin( v[2] ) );
 }
 
