--- conflicted
+++ resolved
@@ -671,15 +671,9 @@
       <term><guimenuitem>Show Info Boxes</guimenuitem></term>
       <listitem><para>Toggle display of all three Info Boxes:
         <itemizedlist>
-<<<<<<< HEAD
           <listitem><para><guiicon>Time Box</guiicon></para></listitem>
           <listitem><para><guiicon>Focus Box</guiicon></para></listitem>
           <listitem><para><guiicon>Location Box</guiicon></para></listitem>
-=======
-          <listitem><para>Time Box</para></listitem>
-          <listitem><para>Focus Box</para></listitem>
-          <listitem><para>Location Box</para></listitem>
->>>>>>> 438eb08b
         </itemizedlist>
       </para></listitem>
     </varlistentry>
@@ -709,7 +703,6 @@
     </varlistentry>
   </variablelist></para></listitem>
   </varlistentry>
-<<<<<<< HEAD
 
   <varlistentry>
   <term><menuchoice>
@@ -818,56 +811,6 @@
     <varlistentry>
       <term><guimenuitem>Show J2000.0 RA/Dec Field</guimenuitem></term>
       <listitem><para>Toggle display of the mouse cursor's equatorial J2000 coordinates in the statusbar.</para></listitem>
-=======
-
-  <varlistentry>
-  <term><menuchoice>
-  <guimenu>Settings</guimenu>
-  <guisubmenu>Toolbars Shown</guisubmenu>
-  </menuchoice></term>
-  <listitem><para>A submenu that lists the different toolbars.
-
-  <variablelist>
-    <varlistentry>
-      <term><guimenuitem>Main Toolbar</guimenuitem></term>
-      <listitem><para>Toggle display of the Main Toolbar. By default, the Main Toolbar
-      provides useful shortcuts for controlling the sky map view (&ie; Zoom in and Zoom out)
-      and for controlling &kstars; clock as well. You can Start / Stop the clock, advance
-      one step backward / forward in time and also you can easily set the time step used
-      by &kstars;' clock. The time step is the rate at which time flows in the simulation.
-      For setting the time step, you can use the spin box used for establishing the time step
-      units and the spin box used for increasing / decreasing the time step value.
-      Using the Main Toolbar you can quickly open the <guilabel>Find Object</guilabel>,
-      <guilabel>Set Time</guilabel> or <guilabel>Set Geographic Location</guilabel> window.
-      Main Toolbar can be configured using the <menuchoice><guimenu>Settings</guimenu>
-      <guimenuitem>Configure Toolbars...</guimenuitem></menuchoice> menu item.</para></listitem>
-    </varlistentry>
-
-    <varlistentry>
-      <term><guimenuitem>View Toolbar</guimenuitem></term>
-      <listitem><para>Toggle display of the View Toolbar. View Toolbar controls which sky
-      objects are drawn on &kstars; Sky Map (stars, deep sky objects, Solar system objects,
-      supernovae or satellites) as well as what constellation information is included
-      (constellation lines, constellation names, constellation art or constellation boundaries).
-      It also provides icon shortcuts for: showing milky way (drawn with dark grey color),
-      showing equatorial/horizontal coordinate grid and for showing the green opaque ground.
-      Note that when the horizon is switched off, refraction effects are temporarily disabled.
-      View Toolbar can be configured using the <menuchoice><guimenu>Settings</guimenu>
-      <guimenuitem>Configure Toolbars...</guimenuitem></menuchoice> menu item.</para></listitem>
-    </varlistentry>
-
-    <varlistentry>
-      <term><guimenuitem>INDI Toolbar</guimenuitem></term>
-      <listitem><para>Toggle display of the INDI Toolbar. By default, INDI Toolbar contains
-      three shortcut icons:
-        <itemizedlist>
-          <listitem><para>Toggle Ekos</para></listitem>
-          <listitem><para>Toggle INDI Control Panel</para></listitem>
-          <listitem><para>Toggle FITS Viewer</para></listitem>
-        </itemizedlist>
-      INDI Toolbar can be configured using the <menuchoice><guimenu>Settings</guimenu>
-      <guimenuitem>Configure Toolbars...</guimenuitem></menuchoice> menu item.</para></listitem>
->>>>>>> 438eb08b
     </varlistentry>
   </variablelist></para></listitem>
   </varlistentry>
@@ -875,37 +818,9 @@
   <varlistentry>
     <term><menuchoice>
     <guimenu>Settings</guimenu>
-<<<<<<< HEAD
     <guisubmenu>Themes</guisubmenu>
     </menuchoice></term>
-    <listitem><para>--</para></listitem>
-=======
-    <guisubmenu>Statusbar</guisubmenu>
-  </menuchoice></term>
-  <listitem><para>A submenu that lists the different statusbars.
-
-  <variablelist>
-    <varlistentry>
-      <term><guimenuitem>Show Statusbar</guimenuitem></term>
-      <listitem><para>Toggle display of the Statusbar. It is located in the bottom of &kstars; window.</para></listitem>
-    </varlistentry>
-
-    <varlistentry>
-      <term><guimenuitem>Show Az/Alt Field</guimenuitem></term>
-      <listitem><para>Toggle display of the mouse cursor's horizontal coordinates in the statusbar.</para></listitem>
-    </varlistentry>
-
-    <varlistentry>
-      <term><guimenuitem>Show RA/Dec Field</guimenuitem></term>
-      <listitem><para>Toggle display of the mouse cursor's equatorial coordinates in the statusbar.</para></listitem>
-    </varlistentry>
-
-    <varlistentry>
-      <term><guimenuitem>Show J2000.0 RA/Dec Field</guimenuitem></term>
-      <listitem><para>Toggle display of the mouse cursor's equatorial J2000 coordinates in the statusbar.</para></listitem>
-    </varlistentry>
-  </variablelist></para></listitem>
->>>>>>> 438eb08b
+    <listitem><para>Lists the available Theme items.</para></listitem>
   </varlistentry>
 
   <varlistentry>
@@ -934,11 +849,7 @@
   <varlistentry>
     <term><menuchoice>
     <guimenu>Settings</guimenu>
-<<<<<<< HEAD
     <guisubmenu>Artificial Horizon...</guisubmenu>
-=======
-    <guisubmenu>Artificial Horizon</guisubmenu>
->>>>>>> 438eb08b
     </menuchoice></term>
     <listitem><para>If you select this submenu, then Artificial Horizon Manager will be opened. Artificial
     Horizon Manager is used to define on the skymap one or more regions that are blocked from view from your
